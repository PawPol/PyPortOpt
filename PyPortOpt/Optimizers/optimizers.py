<<<<<<< HEAD
"""
The PortOpt application is powered by multiple optimizers designed to implement theory in an elegant 
and easy to use way.

This module consists all the functions required to run a portfolio optimization using parameters 
that the user inputs
"""
import logging
import math
import numpy as np
from numpy import linalg as LA
import osqp
import pandas as pd
from scipy import sparse

from ._utils import (
    _create_wealth_grid,
    _create_weight_function,
    _expected_value
)
from .reinforce import update_policy_path


##################
#  LOGGING SETUP #
##################
debug = False

if debug:
    logMode = logging.DEBUG
else:
    logMode = logging.INFO

# create logger
logger = logging.getLogger("optimizers")
# set log level for all handlers to debug
logger.setLevel(logMode)

# create console handler and set level to debug
# best for development or debugging
consoleHandler = logging.StreamHandler()
consoleHandler.setLevel(logMode)

# create formatter
formatter = logging.Formatter("%(asctime)s - %(name)s - %(levelname)s - %(message)s")

# add formatter to ch
consoleHandler.setFormatter(formatter)

# add ch to logger
logger.addHandler(consoleHandler)
######################
#  END LOGGING SETUP #
######################


def testFunction():
    """
    Function to test if the import is working

    Parameters
    ----------
        This function has no parameters

    Returns
    ----------
        This function returns true
    """
    return True


def preprocessData(data):
    """
    Helper function to create a covariance matrix and mean vector

    Parameters
    ----------
    data : Dictionary
        Dictionary containing Date, Ticker and Adjusted Close price

    Returns
    -------
    meanVec : Vector
    sigMat : Matrix
    """

    if isinstance(data, dict):
        data = pd.DataFrame.from_dict(data)
        df = data[["Date", "Ticker", "Adjusted_Close"]]
        df.columns = ["date", "ticker", "price"]
        df1 = df.pivot_table(index="date", columns="ticker", values="price")

    elif isinstance(data, pd.DataFrame):
        df1 = data.dropna(axis=1)
    df_logret = 100 * np.log(df1).diff().dropna()
    logret = df_logret.values

    sigMat = np.cov(logret, rowvar=False)
    meanVec = np.mean(logret, axis=0)
    return meanVec, sigMat, df_logret


def SymPDcovmatrix(A, tol=None):
    """
    function corrects a covariance matrix A to be symmetric positive definite
    it uses eigenvalue decomposition and shifts all small eigenvalues to tol

    Parameters
    ----------
    A : Array like object
    tol : float
        (optional, default tol = 1e-04) minimum value for all eigenvalues

    Returns
    -------
    A : Array
        corrected matrix A.
    e_min : float
        minimum value for all eigenvalues
    """
    m, n = A.shape
    if n != m:
        print("Input matrix has to be a square matrix ")
    if not tol:
        tol = 1e-04
    A = (A + A.transpose()) / 2
    D, V = LA.eig(A)
    for i in range(len(D)):
        if D[i] < tol:
            D[i] = tol

    D = np.diag(D)
    t = np.dot(V, D)
    A = np.dot(t, V.transpose())
    e_min = max(tol, min(np.diag(D)))
    A = (A + A.transpose()) / 2
    return A, e_min


def sigMatShrinkage(sigMat, lambda_l2):
    """
    Function to shrink the covariance matrix

    Parameters
    ----------
    sigMat : Matrix
    lambda_l2 : Float

    Returns
    -------
    D : Array
    """
    d = sigMat.shape[0]
    sig = np.sqrt(np.diag(sigMat))
    t = np.dot(np.diag(1 / sig), sigMat)
    corrMat = np.dot(t, np.diag(1 / sig))
    corrs = None
    for k in range(d - 1):
        if corrs is None:
            corrs = np.diag(corrMat, k + 1)
        else:
            corrs = np.hstack([corrs, np.diag(corrMat, k + 1)])
    if 1 == 1:
        sigMat = sigMat + lambda_l2 * np.mean(sig ** 2) * np.eye(d)
    else:
        t = np.dot(
            np.mean(sig) * np.eye(d),
            np.eye(d) + (np.ones((d, d)) - np.eye(d)) * np.mean(corrs),
        )
        sigMat = sigMat * (1 - lambda_l2) + lambda_l2 * np.dot(
            t, np.mean(sig) * np.eye(d)
        )
    return sigMat


def Dmat(n, k):
    """
    function reform a matrix for assets with order

    Parameters
    ----------
    n : int
    k : int

    Returns
    -------
    D : Array
    """
    if k == 0:
        D = np.eye(n)
    elif k == 1:
        D = np.eye(n - 1, n)
        for i in range(n - 1):
            D[i, i + 1] = -1
    else:
        D = Dmat(n, 1)
        for i in range(k - 1):
            Dn = Dmat(n - i - 1, 1)
            D = np.dot(Dn, D)
    return D


def minimumVariancePortfolio(
    sigMat, longShort, maxAlloc=1, lambda_l1=0, lambda_l2=0, assetsOrder=None
):
    """
    Optimizes portfolio for minimum variance

    Parameters
    ----------
    SigMat : Matrix
    LongShort : Float
        Takes value between 0 and 1
    maxAlloc : Float
        Takes value between 0 and 1. Specifies the maximum weight an asset can get
    lambda_l1 : Float
        Takes a value greater than 0. Specifies L1 penalty
    lambda_l2 : Float
        Takes a value greater than 0. Specifies L2 penalty

    Returns
    -------
    w_opt : Array
        Returns the weights of given to each asset in form of a numpy array
    var_opt : Float
        Returns the variance of the portfolio
    """
    d = sigMat.shape[0]

    if assetsOrder:
        temp = sigMat[:, assetsOrder]
        sigMat = temp[assetsOrder, :]
    if lambda_l2:
        sigMat = sigMatShrinkage(sigMat, lambda_l2)
        sigMat, e_min = SymPDcovmatrix(sigMat)
    else:
        sigMat, e_min = SymPDcovmatrix(sigMat)

    if longShort == 0:
        Aeq = np.ones(d)
        Beq = 1
        LB = np.zeros(d)
        UB = maxAlloc * np.ones(d)
        if assetsOrder:
            L_ine = -np.ones(d - 1)
            D = np.eye(d - 1, d)
            for i in range(d - 1):
                D[i, i + 1] = -1
            A = -1 * D
            B = np.zeros(d - 1)
            A = np.vstack([A, Aeq, np.eye(d)])
            l = np.hstack([L_ine, Beq, LB])
            u = np.hstack([B, Beq, UB])
        else:
            A = np.vstack([Aeq, np.eye(d)])
            l = np.hstack([Beq, LB])
            u = np.hstack([Beq, UB])

        if lambda_l1:
            meanVec = -lambda_l1 * np.ones(d)
        else:
            meanVec = -np.zeros(d)

        P = sparse.csc_matrix(sigMat)
        A = sparse.csc_matrix(A)

        prob = osqp.OSQP()
        # Setup workspace
        prob.setup(P, -meanVec, A, l, u, verbose=False)
        # Solve problem
        res = prob.solve()
        w_opt = res.x
        if not w_opt.all():
            w_opt = np.ones(d) / d

    elif longShort != 0:
        A = np.hstack([np.zeros(d), np.ones(d), np.zeros(d)])
        B = 1 + abs(longShort)
        Grenze = min(abs(longShort), maxAlloc)
        if assetsOrder:
            L_ine = np.hstack([0, -(1 + 2 * Grenze) * np.ones(d - 1)])
            D = np.eye(d - 1, d)
            for i in range(d - 1):
                D[i, i + 1] = -1
            A = np.vstack([A, np.hstack([-1 * D, np.zeros((d - 1, 2 * d))])])
            B = np.hstack([B, np.zeros(d - 1)])
        else:
            L_ine = 0
        Aeq = np.vstack(
            [
                np.hstack([np.eye(d), -np.eye(d), np.eye(d)]),
                np.hstack([np.ones(d), np.zeros(d), np.zeros(d)]),
            ]
        )
        Beq = np.hstack([np.zeros(d), 1])
        LB = np.hstack([-Grenze * np.ones(d), np.zeros(2 * d)])
        UB = maxAlloc * np.ones(3 * d)
        sigMat3d = np.vstack(
            [np.hstack([sigMat, np.zeros((d, 2 * d))]), np.zeros((2 * d, 3 * d))]
        )

        sigMat3d = sigMat3d + np.diag(
            np.hstack([-0.1 * e_min * np.ones(d), 0.1 * e_min * np.ones(2 * d)])
        )

        if lambda_l1:
            meanvec3d = np.hstack([np.zeros(d), -lambda_l1 * np.ones(2 * d)])
        else:
            meanvec3d = np.hstack([np.zeros(d), np.zeros(2 * d)])

        A = np.vstack([A, Aeq, np.eye(3 * d)])
        l = np.hstack([L_ine, Beq, LB])
        u = np.hstack([B, Beq, UB])

        A = sparse.csc_matrix(A)
        sigMat3d = sparse.csc_matrix(sigMat3d)

        prob = osqp.OSQP()
        # Setup workspace
        prob.setup(sigMat3d, -meanvec3d, A, l, u, verbose=False)
        # Solve problem
        res = prob.solve()
        wuv_opt = res.x
        if not wuv_opt.all():
            w_opt = np.ones(d) / d
        else:
            w_opt = wuv_opt[:d]

    t = np.dot(w_opt, sigMat)
    Var_opt = np.dot(t, w_opt.transpose())
    if assetsOrder:
        w_opt = w_opt[assetsOrder]
    # if exitflag!=1:
    # print("minimumVariancePortfolio: Exitflag different than 1 in quadprog")
    return w_opt, Var_opt


def meanVariancePortfolioReturnsTarget(
    meanVec,
    sigMat,
    retTarget,
    longShort,
    maxAlloc=1,
    lambda_l1=0,
    lambda_l2=0,
    assetsOrder=None,
):
    """
    Mean-Variance portfolio for a target return

    Parameters
    ----------
    meanVec : Array
        A vector of mean returns of assets
    SigMat : Matrix
        A covariance matrix of appropriate dimensions
    retTarget : Float
        Target return percentage. Values specified between 0 and 100
    LongShort : Float
        Takes value between 0 and 1
    maxAlloc : Float
        Takes value between 0 and 1. Specifies the maximum weight an asset can get
    lambda_l1 : Float
        Takes a value greater than 0. Specifies L1 penalty
    lambda_l2 : Float
        Takes a value greater than 0. Specifies L2 penalty

    Returns
    -------
    w_opt : Array
        Returns the weights of given to each asset in form of a numpy array
    var_opt : Float
        Returns the variance of the portfolio
    """
    dailyRetTarget = 100 * ((retTarget / 100 + 1) ** (1 / 250) - 1)
    minEret = min(meanVec)
    maxEret = max(meanVec)
    if (dailyRetTarget < minEret) or (maxEret < dailyRetTarget):
        part1 = minEret
        part2 = min(maxEret, dailyRetTarget)
        dailyRetTarget = max(part1, part2)

    d = sigMat.shape[0]
    if assetsOrder:
        temp = sigMat[:, assetsOrder]
        sigMat = temp[assetsOrder, :]
        meanVec = meanVec[assetsOrder]
    if lambda_l2:
        sigMat = sigMatShrinkage(sigMat, lambda_l2)
        sigMat, e_min = SymPDcovmatrix(sigMat)
    else:
        sigMat, e_min = SymPDcovmatrix(sigMat)

    if longShort == 0:
        Aeq = np.ones(d)
        Beq = 1
        LB = np.zeros(d)
        UB = maxAlloc * np.ones(d)

        if assetsOrder:
            L_ine = np.hstack([-np.inf, -np.ones(d - 1)])
            tau = dailyRetTarget
            A = -meanVec
            B = -tau
            A = np.vstack([A, -1 * Dmat(d, 1)])
            B = np.hstack([B, np.zeros(d - 1)])
        else:
            tau = dailyRetTarget
            A = -meanVec
            B = -tau
            L_ine = -np.inf

        if lambda_l1:
            meanVec = -lambda_l1 * meanVec
        else:
            meanVec = -np.zeros(d)

        A = np.vstack([A, Aeq, np.eye(d)])
        l = np.hstack([L_ine, Beq, LB])
        u = np.hstack([B, Beq, UB])
        P = sparse.csc_matrix(sigMat)
        A = sparse.csc_matrix(A)

        prob = osqp.OSQP()
        # Setup workspace
        prob.setup(P, -meanVec, A, l, u, verbose=False)
        # Solve problem
        res = prob.solve()
        w_opt = res.x
        if not w_opt.all():
            w_opt = np.ones(d) / d

    elif longShort != 0:
        A = np.hstack([np.zeros(d), np.ones(d), np.zeros(d)])
        B = 1 + abs(longShort)
        Grenze = min(abs(longShort), maxAlloc)

        if assetsOrder:
            tau = dailyRetTarget
            A = np.vstack([A, np.hstack([-meanVec, np.zeros(2 * d)])])
            B = np.hstack([B, -tau])
            A = np.vstack([A, np.hstack([-1 * Dmat(d, 1), np.zeros((d - 1, 2 * d))])])
            B = np.hstack([B, np.zeros(d - 1)])
            L_ine = np.hstack([0, -np.inf, -(1 + 2 * Grenze) * np.ones(d - 1)])
        else:
            tau = dailyRetTarget
            A = np.vstack([A, np.hstack([-meanVec, np.zeros(2 * d)])])
            B = np.hstack([B, -tau])
            L_ine = np.hstack([0, -np.inf])

        Aeq = np.vstack(
            [
                np.hstack([np.eye(d), -np.eye(d), np.eye(d)]),
                np.hstack([np.ones((1, d)), np.zeros((1, d)), np.zeros((1, d))]),
            ]
        )
        Beq = np.hstack([np.zeros(d), 1])
        LB = np.hstack([-Grenze * np.ones(d), np.zeros(2 * d)])
        UB = maxAlloc * np.ones(3 * d)
        sigMat3d = np.vstack(
            [np.hstack([sigMat, np.zeros((d, 2 * d))]), np.zeros((2 * d, 3 * d))]
        )
        sigMat3d = sigMat3d + np.diag(
            np.hstack([-0.1 * e_min * np.ones(d), 0.1 * e_min * np.ones(2 * d)])
        )

        if lambda_l1:
            meanvec3d = np.hstack([np.zeros(d), -lambda_l1 * np.ones(2 * d)])
        else:
            meanvec3d = np.hstack([np.zeros(d), np.zeros(2 * d)])

        A = np.vstack([A, Aeq, np.eye(3 * d)])
        l = np.hstack([L_ine, Beq, LB])
        u = np.hstack([B, Beq, UB])
        A = sparse.csc_matrix(A)
        sigMat3d = sparse.csc_matrix(sigMat3d)
        prob = osqp.OSQP()
        # Setup workspace
        prob.setup(sigMat3d, -meanvec3d, A, l, u, verbose=False)
        # Solve problem
        res = prob.solve()
        wuv_opt = res.x
        if not wuv_opt.all():
            w_opt = np.ones(d) / d
        else:
            w_opt = wuv_opt[:d]
    t = np.dot(w_opt, sigMat)
    Var_opt = np.dot(t, w_opt.transpose())
    if assetsOrder:
        w_opt = w_opt[assetsOrder]
    # if exitflag!=1:
    # print("minimumVariancePortfolio: Exitflag different than 1 in quadprog")
    return w_opt, Var_opt


def unconstrained_mean_variance(M, Sigma):
    """
    Pure linear algebra solution for a mean variance portfolio optimization problem without constraints

    Parameters
    ----------
    M: numpy.ndarray
        Vector of expected returns for assets
    Sigma: numpy.ndarray
        Covariance matrix for assets

    Returns
    -------
    efficient_sigma: function
        see documentation below
    efficient_portfolio: function
        see documentation below
    """
    logger.debug(Sigma.shape)
    logger.debug(M.shape)

    SigmaInv = np.linalg.inv(Sigma)
    n = M.shape[0]
    O = np.ones((n, 1))
    k = M.T @ SigmaInv @ O
    l = M.T @ SigmaInv @ M
    m = O.T @ SigmaInv @ O
    g = (SigmaInv @ O * l - SigmaInv @ M * k) / (l * m - k ** 2)
    h = (SigmaInv @ M * m - SigmaInv @ O * k) / (l * m - k ** 2)
    a = h.T @ Sigma @ h
    b = 2 * g.T @ Sigma @ h
    c = g.T @ Sigma @ g

    def efficient_sigma(mu):
        """
        Return standard deviation / volatility of the efficient portfolio corresponding to
        target return mu

        Parameters
        ----------
        mu: float
            target return

        Returns
        -------
        out: float
            efficient portfolio volatility
        """
        return np.sqrt(a * mu ** 2 + b * mu + c)

    def efficient_portfolio(target_return):
        """
        Return asset allocations/weights for the
        portfolio corresponding to target_return

        Parameters
        ----------
        target_return: float
            target return for the efficient portfolio

        Returns
        -------
        out: numpy.ndarray
            efficient portfolio allocations for each asset
        """
        return g * target_return + h

    return efficient_sigma, efficient_portfolio


def _create_portfolio_grid(
    numPortGrid,
    meanVec,
    sigMat,
    startPort,
    numPort,
    shrinkage=0,
    minMu=None,
    maxMu=None,
):
    """Creates possible portfolios that can be invested in as part of a strategy

    Parameters
    ----------

    numPortGrid: int
        Number of total portfolios to generate in the frontier
    meanVec: array_like
        Vector of expected returns
    sigMat: numpy.ndarray
        Covariance matrix
    startPort: int
        First portfolio to use
    numPort: int
        Number of portfolios to pick from the frontier
    minMu: float
        Minimum expected return for portfolios in frontier
    maxMu: float
        Maximum expected return for portfolios in frontier

    Returns
    -------
    portfolios: numpy.ndarray
        Array of numPortfolios x 2. First column is exp. ret. 2nd column is vol.
    weights: numpy.ndarray
        Array of numPortfolios x numAssets. Allocations for each asset on each portfolio.
    """
    if not minMu:
        minMu = max(min(meanVec), 0) * 252

    if not maxMu:
        maxMu = max(meanVec) * 252

    mu = np.linspace(minMu, maxMu, numPortGrid)

    if shrinkage:
        sigMat = sigMatShrinkage(sigMat, shrinkage)

    # Two lines below can be used for debugging to match Das & Varma's results exactly.
    # in practice this optimization is not used often

    # eff_sigma, eff_port = unconstrained_mean_variance(meanVec, sigMat)
    # sigma = eff_sigma(mu)

    weights = []
    sigma = []
    for mu_i in mu:
        w, var_i = meanVariancePortfolioReturnsTarget(
            meanVec.squeeze() * 100, sigMat * 100, mu_i * 100, 0, lambda_l1=0.5
        )
        weights.append(np.clip(w, 0, 1))
        sigma.append(np.sqrt(var_i * 252 / 100))

    sigma = np.array(sigma)
    weights = np.array(weights)
    portfolios = [p for p in zip(mu.squeeze(), sigma.squeeze())]
    portfolios = np.array(portfolios[startPort : startPort + numPort])

    return portfolios, weights


def dynamic_programming_portfolio(
    meanVec,
    sigMat,
    invHorizon=10,
    initialWealth=100,
    wealthGoal=200,
    cashInjection=0,
    timeStep=1,
    numPortfolios=15,
    gridGranularity=10,
    gridMaxRet=None,
    shrinkage=0,
):
    """
    Dynamic programming solution for goal based investment based on
    "Dynamic Goals-Based Wealth Management using Reinforcement Learning (Das, s; Varma, S ;2020)"

    Parameters
    ----------
    meanVec: numpy.ndarray
        vector of expected returns for each asset
    sigMat: numpy.ndarray
        covariance matrix for the asset returns
    invHorizon: int
        investment horizon (in years) for the RL problem
    initialWealth: float
        initial wealth for the RL problem
    wealthGoal: float
        target wealth for the reward function of the RL problem
    cashInjection: float
        periodic cash injections into the investment
    timeStep: float
        time step ((dt) in years) for each decision made before getting to the time horizon
    numPortfolios: int
        number of portfolios to choose from in the efficient frontier
    gridGranularity: int
        number of state values - 1 considered at each time step
    gridMaxRet: Float
        Optional. Maximum return to use for possible portfolios
    shrinkage: Float
        Optional. Shrinkage coefficient for covariance matrix

    Returns
    -------
    weight_function: Function
       see create_wealth_function for details
    V: numpy.ndarray
        Value tensor result of the DP algorithm
    """

    firstPortfolio = 1
    extraPortfolios = 5
    numPeriods = invHorizon * int(1 / timeStep)
    portfolios, weights = _create_portfolio_grid(
        numPortfolios + extraPortfolios,
        meanVec,
        sigMat,
        firstPortfolio,
        numPortfolios,
        shrinkage=shrinkage,
        maxMu=gridMaxRet,
    )
    logger.debug(portfolios)

    exp_V = np.vectorize(_expected_value, signature="(),(n),(n),(),(m)->()")
    max_vec = np.vectorize(lambda x: 1 if x >= wealthGoal else 0)
    W = _create_wealth_grid(
        initialWealth, cashInjection, invHorizon, gridGranularity, timeStep, portfolios
    )
    grdPoints = len(W)

    logger.debug(W)
    V = np.zeros((grdPoints, numPeriods + 1))
    P = np.zeros((grdPoints, numPeriods), dtype=int)
    V[:, numPeriods] = max_vec(W)

    for t in range(1, numPeriods):
        for i, s_t in enumerate(W):
            t_exp_value = exp_V(s_t, W, V[:, numPeriods - t + 1], timeStep, portfolios)
            V[i, numPeriods - t] = t_exp_value.max()
            P[i, numPeriods - t] = max(np.where(t_exp_value == V[i, numPeriods - t])[0])
    V[:, 0] = exp_V(initialWealth, W, V[:, 1], timeStep, portfolios).max()
    P[:, 0] = exp_V(initialWealth, W, V[:, 1], timeStep, portfolios).argmax()

    weight_function = _create_weight_function(W, P, weights)

    return weight_function, V


def q_learning_portfolio(
    meanVec,
    sigMat,
    invHorizon=10,
    initialWealth=100,
    wealthGoal=200,
    cashInjection=0,
    timeStep=1,
    numPortfolios=15,
    gridGranularity=10,
    gridMaxRet=None,
    shrinkage=0,
    hParams=None,
    Q=None,
    returns=None,
):
    """
    This function uses the reinforcement learning (RL) approach described in
    "Dynamic Goals-Based Wealth Management using Reinforcement Learning (Das, s; Varma, S ;2020)"
    to choose a portfolio in the efficient frontier for every time step

    Parameters
    ----------
    meanVec: numpy.ndarray
        vector of expected returns for each asset
    sigMat: numpy.ndarray
        covariance matrix for the asset returns
    invHorizon: int
        investment horizon (in years) for the RL problem
    initialWealth: float
        initial wealth for the RL problem
    wealthGoal: float
        target wealth for the reward function of the RL problem
    cashInjection: float
        periodic cash injections into the investment
    timeStep: float
        time step ((dt) in years) for each decision made before getting to the time horizon
    numPortfolios: int
        number of portfolios to choose from in the efficient frontier
    gridGranularity: int
        number of state values - 1 considered at each time step
    gridMaxRet: Float
        Optional. Maximum return to use for possible portfolios
    shrinkage: Float
        Optional. Shrinkage coefficient for covariance matrix
    Q: numpy.ndarray
        Optional. Initial values for value tensor
    returns: numpy.ndarray
        Optional. Array of num_periods x num_assets daily log-returns.
        If provided period returns are sampled from empirical distribution instead of
        GBM based on meanVec and sigMat
    hParams: dict
        hyper-parameters used to train the RL strategy. See Das & Varma for more details

    Returns
    -------
    weight_function: Function
       see create_wealth_function for details
    Q: numpy.array
        Value function trained by the RL algorithm
    """
    if hParams is None:
        hParams = {"epsilon": 0.3, "alpha": 0.1, "gamma": 1, "epochs": 100}

    # This portion of the code selects equally spaced portfolios in the efficient frontier
    # the "+ 5" is only to replicate the paper but no really necessary
    firstPortfolio = 1
    extraPortfolios = 5
    numPeriods = invHorizon * int(1 / timeStep)
    portfolios, weights = _create_portfolio_grid(
        numPortfolios + extraPortfolios,
        meanVec,
        sigMat,
        firstPortfolio,
        numPortfolios,
        shrinkage=shrinkage,
        maxMu=gridMaxRet,
    )
    logger.debug(portfolios)

    # Generating possible states following a geometric brownian motion
    W = _create_wealth_grid(
        initialWealth, cashInjection, invHorizon, gridGranularity, timeStep, portfolios
    )
    gridPoints = len(W)
    logger.debug(W)

    maxVec = np.vectorize(lambda x: 1 if x >= wealthGoal else 0)

    if Q is None:
        Q = np.zeros((gridPoints, numPeriods + 1, numPortfolios))
    R = np.zeros((gridPoints, numPeriods + 1, numPortfolios))
    R[:, numPeriods, :] = np.broadcast_to(
        np.array([maxVec(W)]).T, (gridPoints, numPortfolios)
    )

    for e in range(hParams["epochs"]):
        Q = update_policy_path(
            Q,
            R,
            numPeriods,
            timeStep,
            initialWealth,
            W,
            portfolios,
            hParams,
            returns,
            weights,
        )

    P = Q.argmax(axis=2)
    weight_function = _create_weight_function(W, P, weights)

    return weight_function, Q


def rollingwindow_backtest(
    optimizerName,
    data,
    window_size,
    rebalance_time,
    maxAlloc=1,
    riskAversion=0,
    meanQuantile=0,
    retTarget=0,
    longShort=0,
    lambda_l1=0,
    lambda_l2=0,
    assetsOrder=None,
    initialWealth=100,
    wealthGoal=200,
    cashInjection=0,
    invHorizon=10,
    stratUpdateFreq=12,
    numPortOpt=15,
    gridGranularity=10,
    useEmpDist=False,
):
    """
    function do the rolling window back test

    Parameters
    ----------
    optimizerName : String
        The name of the optimizer to use for rolling window exercise
    data : Dictionary
        Data with Ticker, Date and Adjusted Close price
    window_size : int
        parameter for the size of rolling window (>=2)
    rebalance_time : int
        rebalance time of rolling window test
    maxAlloc : Float
        maximum allocation. Takes values between 0 and 1
    riskAversion : Float
        Risk Aversion for your portfolio. Takes values greater than 0
    meanQuantile : Float
        Takes values between 0 and 1
    RetTarget : Float
        Target returns in percentage for optimizer. Takes values between 0 and 100
    LongShort : Float
        Takes value between 0 and 1
    maxAlloc : Float
        Takes value between 0 and 1. Specifies the maximum weight an asset can get
    lambda_l1 : Float
        Takes a value greater than 0. Specifies L1 penalty
    lambda_l2 : Float
        Takes a value greater than 0. Specifies L2 penalty
    initialWealth: Float
        Starting wealth for the dynamic programming case
    wealthGoal: Float
        Final target wealth
    cashInjection: Float
        Periodic cash injections for the investment goal. Period corresponds to rebalance time.
    invHorizon: int
        Number of year until target
    stratUpdateFreq: int
        Number of rebalance periods before updating strategy
    numPortOpt: int
        Number of portfolio options for DP and RL
    gridGranularity: int
        Number of wealth points to have in the wealth grid for every year. See Das & Varma (2020) for details.
    useEmpDist: bool
        If True the q_learning algorithm samples from historical returns instead
        of generating a return from GBM

    Returns
    -------
    R : 2d array
        return matrix depends on the rebalance time
    logret: 2d array
        log return matrix for each stocks
    w_all: 2d array
        optimal weight for each rebalance time
    rownames: array
        date time of rolling window test

    Notes
    -------
    Note for now we have provided additional parameters that'll be used in future versions of the optimizers
    """
    assert (
        window_size >= 2
    ), "At least 2 observations are needed to compute a covariance matrix"

    if isinstance(data, dict):
        df = pd.DataFrame(data)
        df.columns = ["date", "ticker", "price"]
        df1 = df.pivot_table(index="date", columns="ticker", values="price")
    elif isinstance(data, pd.DataFrame):
        df1 = data
    else:
        ValueError("data type not supported")

    df_logret = np.log(df1).diff().dropna(how="all")
    logret = df_logret.values
    n = logret.shape[0]
    d = rebalance_time
    start = window_size
    R = None
    currentWealth = initialWealth
    portfolio_return = None
    w_all = None
    Q = None

    for rebalCount, i in enumerate(range(start, n, d)):
        logger.info(f"Rebalance number {rebalCount} on day {i}")
        k = 0
        w_opt = np.zeros(df1.shape[1])
        # import pdb; pdb.set_trace()
        window = df_logret[i - window_size : i].copy().dropna(axis=1)
        sample_stocks = window.columns
        logret_window = window.values
        sigMat = np.cov(logret_window, rowvar=False)
        meanVec = np.mean(logret_window, axis=0)

        if optimizerName == "minimumVariancePortfolio":
            w_sample, _ = minimumVariancePortfolio(
                sigMat,
                float(maxAlloc),
                float(longShort),
                float(lambda_l1),
                float(lambda_l2),
            )

        elif optimizerName == "meanVariancePortfolioReturnsTarget":
            w_sample, _ = meanVariancePortfolioReturnsTarget(
                meanVec,
                sigMat,
                float(retTarget),
                float(maxAlloc),
                float(longShort),
                float(lambda_l1),
                float(lambda_l2),
            )
        elif optimizerName == "dynamic_programming":
            if rebalCount % stratUpdateFreq == 0:
                strat_sample_stocks = sample_stocks
                w_func, prob = dynamic_programming_portfolio(
                    meanVec,
                    sigMat,
                    invHorizon=max(
                        invHorizon - math.ceil(rebalCount * rebalance_time / 252), 1
                    ),
                    initialWealth=currentWealth,
                    wealthGoal=wealthGoal,
                    cashInjection=cashInjection,
                    timeStep=rebalance_time / 252,
                    numPortfolios=numPortOpt,
                    gridGranularity=gridGranularity,
                    shrinkage=lambda_l2,
                )
                logger.info(f"Probability of success {prob[0, 0]*100:.2f}%")
            sample_stocks = strat_sample_stocks
            w_sample = w_func(currentWealth, rebalCount % stratUpdateFreq)
        elif optimizerName == "q_learning":
            if rebalCount % stratUpdateFreq == 0:
                strat_sample_stocks = sample_stocks
                if useEmpDist:
                    returns = window
                else:
                    returns = None
                w_func, Q = q_learning_portfolio(
                    meanVec,
                    sigMat,
                    invHorizon=max(
                        invHorizon - math.ceil(rebalCount * rebalance_time / 252), 1
                    ),
                    initialWealth=currentWealth,
                    wealthGoal=wealthGoal,
                    cashInjection=cashInjection,
                    timeStep=rebalance_time / 252,
                    numPortfolios=numPortOpt,
                    gridGranularity=gridGranularity,
                    shrinkage=lambda_l2,
                    Q=Q,
                    returns=returns,
                )
                logger.info(f"Probability of success {Q[:, 0, :].max()*100:.2f}%")
            sample_stocks = strat_sample_stocks
            w_sample = w_func(currentWealth, rebalCount % stratUpdateFreq)
        else:
            raise ValueError(f"Optimization type {optimizerName} not defined")

        for j in range(df1.shape[1]):
            if df1.columns[j] in sample_stocks:
                w_opt[j] = w_sample[k]
                k += 1

        if w_all is None:
            w_all = w_opt
        else:
            w_all = np.vstack([w_all, w_opt])

        if (i + d) < n:
            logret_sample = np.nan_to_num(logret[i : i + d], nan=0)
            simple_returns = np.exp(logret_sample) - 1
            if R is None:
                R = w_opt.dot(simple_returns.T)
            else:
                R = np.hstack([R, w_opt.dot(simple_returns.T)])

        elif (i + d) >= n:
            logret_sample = np.nan_to_num(logret[i:], nan=0)
            simple_returns = np.exp(logret_sample) - 1
            R = np.hstack([R, w_opt.dot(simple_returns.T)])

        currentWealth = initialWealth * (1 + R).cumprod()[-1]

    rownames = df1.index[start + 1 :]
    R *= 100
    df_logret *= 100
    return R, df_logret, w_all, rownames


if __name__ == "__main__":
    pass
=======
"""
The PortOpt application is powered by multiple optimizers designed to implement theory in an elegant 
and easy to use way.

This module consists all the functions required to run a portfolio optimization using parameters 
that the user inputs
"""
import math
import numpy as np
from numpy import linalg as LA
import pandas as pd
import osqp
import scipy as sp
from scipy import sparse
from scipy.stats import norm
import logging


# create logger
logger = logging.getLogger("optimizers")
# set log level for all handlers to debug
logger.setLevel(logging.INFO)

# create console handler and set level to debug
# best for development or debugging
consoleHandler = logging.StreamHandler()
consoleHandler.setLevel(logging.INFO)

# create formatter
formatter = logging.Formatter('%(asctime)s - %(name)s - %(levelname)s - %(message)s')

# add formatter to ch
consoleHandler.setFormatter(formatter)

# add ch to logger
logger.addHandler(consoleHandler)



def testFunction():
    """
    Function to test if the import is working

    Parameters
    ----------
        This function has no parameters

    Returns
    ----------
        This function returns true
    """
    return True


def preprocessData(data):
    """
    Helper function to create a covariance matrix and mean vector

    Parameters
    ----------
    data : Dictionary
        Dictionary containing Date, Ticker and Adjusted Close price

    Returns
    -------
    meanVec : Vector
    sigMat : Matrix
    """

    if isinstance(data, dict):
        data = pd.DataFrame.from_dict(data)
        df = data[["Date", "Ticker", "Adjusted_Close"]]
        df.columns = ["date", "ticker", "price"]
        df1 = df.pivot_table(index="date", columns="ticker", values="price")
        # df1.columns = [col[1] for col in df1.columns.values]
    elif isinstance(data, pd.DataFrame):
        df1 = data.dropna(axis=1)
    df_logret = 100*np.log(df1).diff().dropna()
    logret = df_logret.values

    # Not used so commented out
    # df_daily_returns = df1.pct_change().dropna(how='all')
    # daily_returns = df_daily_returns.values
    # n = logret.shape[0]

    sigMat = np.cov(logret, rowvar=False)
    meanVec = np.mean(logret, axis=0)
    return meanVec, sigMat, df_logret


def SymPDcovmatrix(A, tol=None):
    """
    function corrects a covariance matrix A to be symmetric positive definite
    it uses eigenvalue decomposition and shifts all small eigenvalues to tol

    Parameters
    ----------
    A : Array like object
    tol : float
        (optional, default tol = 1e-04) minimum value for all eigenvalues

    Returns
    -------
    A : Array
        corrected matrix A.
    e_min : float
        minimum value for all eigenvalues
    """
    m, n = A.shape
    if n != m:
        print("Input matrix has to be a square matrix ")
    if not tol:
        tol = 1e-04
    A = (A + A.transpose()) / 2
    D, V = LA.eig(A)
    for i in range(len(D)):
        if D[i] < tol:
            D[i] = tol

    D = np.diag(D)
    t = np.dot(V, D)
    A = np.dot(t, V.transpose())
    e_min = max(tol, min(np.diag(D)))
    A = (A + A.transpose()) / 2
    return A, e_min


def sigMatShrinkage(sigMat, lambda_l2):
    """
    Function to shrink the covariance matrix

    Parameters
    ----------
    sigMat : Matrix
    lambda_l2 : Float

    Returns
    -------
    D : Array
    """
    d = sigMat.shape[0]
    sig = np.sqrt(np.diag(sigMat))
    t = np.dot(np.diag(1/sig), sigMat)
    corrMat = np.dot(t, np.diag(1/sig))
    corrs = None
    for k in range(d - 1):
        if corrs is None:
            corrs = np.diag(corrMat, k + 1)
        else:
            corrs = np.hstack([corrs, np.diag(corrMat, k + 1)])
    if 1 == 1:
        sigMat = sigMat + lambda_l2 * np.mean(sig ** 2) * np.eye(d)
    else:
        t = np.dot(
            np.mean(sig) * np.eye(d),
            np.eye(d) + (np.ones((d, d)) - np.eye(d)) * np.mean(corrs),
        )
        sigMat = sigMat * (1 - lambda_l2) + lambda_l2 * np.dot(t, np.mean(sig) * np.eye(d))
    return sigMat


def Dmat(n, k):
    """
    function reform a matrix for assets with order

    Parameters
    ----------
    n : int
    k : int

    Returns
    -------
    D : Array
    """
    if k == 0:
        D = np.eye(n)
    elif k == 1:
        D = np.eye(n - 1, n)
        for i in range(n - 1):
            D[i, i + 1] = -1
    else:
        D = Dmat(n, 1)
        for i in range(k - 1):
            Dn = Dmat(n - i - 1, 1)
            D = np.dot(Dn, D)
    return D


def minimumVariancePortfolio(
    sigMat, longShort, maxAlloc=1, lambda_l1=0, lambda_l2=0, assetsOrder=None
):
    """
    Optimizes portfolio for minimum variance

    Parameters
    ----------
    SigMat : Matrix
    LongShort : Float
        Takes value between 0 and 1
    maxAlloc : Float
        Takes value between 0 and 1. Specifies the maximum weight an asset can get
    lambda_l1 : Float
        Takes a value greater than 0. Specifies L1 penalty
    lambda_l2 : Float
        Takes a value greater than 0. Specifies L2 penalty

    Returns
    -------
    w_opt : Array
        Returns the weights of given to each asset in form of a numpy array
    var_opt : Float
        Returns the variance of the portfolio
    """
    d = sigMat.shape[0]

    if assetsOrder:
        temp = sigMat[:, assetsOrder]
        sigMat = temp[assetsOrder, :]
    if lambda_l2:
        sigMat_l2 = sigMatShrinkage(sigMat, lambda_l2)
        sigMat_l2, e_min = SymPDcovmatrix(sigMat_l2)
    else:
        sigMat, e_min = SymPDcovmatrix(sigMat)

    if longShort == 0:
        Aeq = np.ones(d)
        Beq = 1
        LB = np.zeros(d)
        UB = maxAlloc * np.ones(d)
        if assetsOrder:
            L_ine = -np.ones(d - 1)
            D = np.eye(d - 1, d)
            for i in range(d - 1):
                D[i, i + 1] = -1
            A = -1 * D
            B = np.zeros(d - 1)
            A = np.vstack([A, Aeq, np.eye(d)])
            l = np.hstack([L_ine, Beq, LB])
            u = np.hstack([B, Beq, UB])
        else:
            A = np.vstack([Aeq, np.eye(d)])
            l = np.hstack([Beq, LB])
            u = np.hstack([Beq, UB])

        if lambda_l1:
            meanVec = -lambda_l1 * np.ones(d)
        else:
            meanVec = -np.zeros(d)

        if lambda_l2:
            P = sparse.csc_matrix(sigMat_l2)
        else:
            P = sparse.csc_matrix(sigMat)

        A = sparse.csc_matrix(A)

        prob = osqp.OSQP()
        # Setup workspace
        prob.setup(P, -meanVec, A, l, u, verbose=False, max_iter = 10000, eps_abs=1e-8, eps_rel = 1e-8,eps_prim_inf = 1e-8,eps_dual_inf = 1e-8)
        # Solve problem
        res = prob.solve()
        w_opt = res.x
        if not w_opt.all():
            w_opt = np.ones(d) / d

    elif longShort != 0:
        A = np.hstack([np.zeros(d), np.ones(d), np.zeros(d)])
        B = 1 + abs(longShort)
        Grenze = min(abs(longShort), maxAlloc)
        if assetsOrder:
            L_ine = np.hstack([0, -(1 + 2 * Grenze) * np.ones(d - 1)])
            D = np.eye(d - 1, d)
            for i in range(d - 1):
                D[i, i + 1] = -1
            A = np.vstack([A, np.hstack([-1 * D, np.zeros((d - 1, 2 * d))])])
            B = np.hstack([B, np.zeros(d - 1)])
        else:
            L_ine = 0
        Aeq = np.vstack(
            [
                np.hstack([np.eye(d), -np.eye(d), np.eye(d)]),
                np.hstack([np.ones(d), np.zeros(d), np.zeros(d)]),
            ]
        )
        Beq = np.hstack([np.zeros(d), 1])
        LB = np.hstack([-Grenze * np.ones(d), np.zeros(2 * d)])
        UB = maxAlloc * np.ones(3 * d)
        if lambda_l2:
            sigMat3d = np.vstack([
                np.hstack([sigMat_l2, np.zeros((d, 2 * d))]),
                np.zeros((2 * d, 3 * d))
            ])
        else:
            sigMat3d = np.vstack([
                np.hstack([sigMat, np.zeros((d, 2 * d))]),
                np.zeros((2 * d, 3 * d))
            ])

        sigMat3d = sigMat3d + np.diag(
            np.hstack([-0.1 * e_min * np.ones(d), 0.1 * e_min * np.ones(2 * d)])
        )

        if lambda_l1:
            meanvec3d = np.hstack([np.zeros(d), -lambda_l1 * np.ones(2 * d)])
        else:
            meanvec3d = np.hstack([np.zeros(d), np.zeros(2 * d)])

        A = np.vstack([A, Aeq, np.eye(3 * d)])
        l = np.hstack([L_ine, Beq, LB])
        u = np.hstack([B, Beq, UB])

        A = sparse.csc_matrix(A)
        sigMat3d = sparse.csc_matrix(sigMat3d)

        prob = osqp.OSQP()
        # Setup workspace
        prob.setup(sigMat3d, -meanvec3d, A, l, u, verbose=False, eps_abs=1e-8, eps_rel = 1e-8,eps_prim_inf = 1e-8,eps_dual_inf = 1e-8)
        # Solve problem
        res = prob.solve()
        wuv_opt = res.x
        if not wuv_opt.all():
            w_opt = np.ones(d) / d
        else:
            w_opt = wuv_opt[:d]

    t = np.dot(w_opt, sigMat)
    Var_opt = np.dot(t, w_opt.transpose())
    if assetsOrder:
        w_opt = w_opt[assetsOrder]
    # if exitflag!=1:
    # print("minimumVariancePortfolio: Exitflag different than 1 in quadprog")
    return w_opt, Var_opt


def meanVariancePortfolioReturnsTarget(
        meanVec,
        sigMat,
        retTarget,
        longShort,
        maxAlloc=1,
        lambda_l1=0,
        lambda_l2=0,
        assetsOrder=None,
):
    """
    Mean-Variance portfolio for a target return
    Parameters
    ----------
    meanVec : Array
        A vector of mean returns of assets
    SigMat : Matrix
        A covariance matrix of appropriate dimensions
    retTarget : Float
        Target return percentage. Values specified between 0 and 100
    LongShort : Float
        Takes value between 0 and 1
    maxAlloc : Float
        Takes value between 0 and 1. Specifies the maximum weight an asset can get
    lambda_l1 : Float
        Takes a value greater than 0. Specifies L1 penalty
    lambda_l2 : Float
        Takes a value greater than 0. Specifies L2 penalty
    Returns
    -------
    w_opt : Array
        Returns the weights of given to each asset in form of a numpy array
    var_opt : Float
        Returns the variance of the portfolio
    """
    dailyRetTarget = retTarget
    minEret = min(meanVec)
    maxEret = max(meanVec)
    if (dailyRetTarget < minEret) or (maxEret < dailyRetTarget):
        part1 = minEret
        part2 = min(maxEret, dailyRetTarget)
        dailyRetTarget = max(part1, part2)

    d = sigMat.shape[0]
    if assetsOrder:
        temp = sigMat[:, assetsOrder]
        sigMat = temp[assetsOrder, :]
        meanVec = meanVec[assetsOrder]
    if lambda_l2:
        sigMat_l2 = sigMatShrinkage(sigMat, lambda_l2)
        sigMat_l2, e_min = SymPDcovmatrix(sigMat_l2)
    else:
        sigMat, e_min = SymPDcovmatrix(sigMat)
    # import pdb; pdb.set_trace()
    if longShort == 0:
        Aeq = np.ones(d)
        Beq = 1
        LB = np.zeros(d)
        UB = maxAlloc * np.ones(d)

        if assetsOrder:
            L_ine = np.hstack([-np.inf, -np.ones(d - 1)])
            tau = dailyRetTarget
            A = -meanVec
            B = -tau
            A = np.vstack([A, -1 * Dmat(d, 1)])
            B = np.hstack([B, np.zeros(d - 1)])
        else:
            tau = dailyRetTarget
            A = -meanVec
            B = -tau
            L_ine = -np.inf

        if lambda_l1:
            meanVec = -lambda_l1 * np.ones(d)
        else:
            meanVec = -np.zeros(d)

        if lambda_l2:
            P = sparse.csc_matrix(sigMat_l2)
        else:
            P = sparse.csc_matrix(sigMat)

        A = np.vstack([A, Aeq, np.eye(d)])
        l = np.hstack([L_ine, Beq, LB])
        u = np.hstack([B, Beq, UB])
        A = sparse.csc_matrix(A)

        prob = osqp.OSQP()
        # Setup workspace
        prob.setup(P, -meanVec, A, l, u, verbose=False, max_iter=10000, eps_abs=1e-8, eps_rel=1e-8, eps_prim_inf=1e-8,
                   eps_dual_inf=1e-8)
        # Solve problem
        res = prob.solve()
        w_opt = res.x
        if not w_opt.all():
            w_opt = np.ones(d) / d

    elif longShort != 0:
        A = np.hstack([np.zeros(d), np.ones(d), np.zeros(d)])
        B = 1 + abs(longShort)
        Grenze = min(abs(longShort), maxAlloc)

        if assetsOrder:
            tau = dailyRetTarget
            A = np.vstack([A, np.hstack([-meanVec, np.zeros(2 * d)])])
            B = np.hstack([B, -tau])
            A = np.vstack([A, np.hstack([-1 * Dmat(d, 1), np.zeros((d - 1, 2 * d))])])
            B = np.hstack([B, np.zeros(d - 1)])
            L_ine = np.hstack([0, -np.inf, -(1 + 2 * Grenze) * np.ones(d - 1)])
        else:
            tau = dailyRetTarget
            A = np.vstack([A, np.hstack([-meanVec, np.zeros(2 * d)])])
            B = np.hstack([B, -tau])
            L_ine = np.hstack([0, -np.inf])

        Aeq = np.vstack(
            [
                np.hstack([np.eye(d), -np.eye(d), np.eye(d)]),
                np.hstack([np.ones((1, d)), np.zeros((1, d)), np.zeros((1, d))])
            ]
        )
        Beq = np.hstack([np.zeros(d), 1])
        LB = np.hstack([-Grenze * np.ones(d), np.zeros(2 * d)])
        UB = maxAlloc * np.ones(3 * d)

        if lambda_l2:
            sigMat3d = np.vstack(
                [np.hstack([sigMat_l2, np.zeros((d, 2 * d))]), np.zeros((2 * d, 3 * d))]
            )
        else:
            sigMat3d = np.vstack(
                [np.hstack([sigMat, np.zeros((d, 2 * d))]), np.zeros((2 * d, 3 * d))]
            )

        sigMat3d = sigMat3d + np.diag(
            np.hstack([-0.1 * e_min * np.ones(d), 0.1 * e_min * np.ones(2 * d)])
        )

        if lambda_l1:
            meanvec3d = np.hstack([np.zeros(d), -lambda_l1 * np.ones(2 * d)])
        else:
            meanvec3d = np.hstack([np.zeros(d), np.zeros(2 * d)])

        A = np.vstack([A, Aeq, np.eye(3 * d)])
        l = np.hstack([L_ine, Beq, LB])
        u = np.hstack([B, Beq, UB])
        A = sparse.csc_matrix(A)
        sigMat3d = sparse.csc_matrix(sigMat3d)
        prob = osqp.OSQP()
        # Setup workspace
        prob.setup(sigMat3d, -meanvec3d, A, l, u, verbose=False, eps_abs=1e-8, eps_rel=1e-8, eps_prim_inf=1e-8,
                   eps_dual_inf=1e-8)
        # Solve problem
        res = prob.solve()
        wuv_opt = res.x
        if not wuv_opt.all():
            w_opt = np.ones(d) / d
        else:
            w_opt = wuv_opt[:d]
    t = np.dot(w_opt, sigMat)
    Var_opt = np.dot(t, w_opt.transpose())
    if assetsOrder:
        w_opt = w_opt[assetsOrder]
    # if exitflag!=1:
    # print("minimumVariancePortfolio: Exitflag different than 1 in quadprog")
    return w_opt, Var_opt


def unconstrained_mean_variance(M, Sigma):
    """

    :param M:
    :param Sigma:
    :return:
    """
    logger.debug(Sigma.shape)
    logger.debug(M.shape)

    SigmaInv = np.linalg.inv(Sigma)
    n = M.shape[0]
    O = np.ones((n, 1))
    k = M.T @ SigmaInv @ O
    l = M.T @ SigmaInv @ M
    m = O.T @ SigmaInv @ O
    g = (SigmaInv @ O * l - SigmaInv @ M * k) / (l * m - k ** 2)
    h = (SigmaInv @ M * m - SigmaInv @ O * k) / (l * m - k ** 2)
    a = h.T @ Sigma @ h
    b = 2 * g.T @ Sigma @ h
    c = g.T @ Sigma @ g


    def efficient_sigma(mu):
        return np.sqrt( a * mu ** 2 + b * mu + c)


    def efficient_portfolio(target_return):
        return g*target_return + h

    return efficient_sigma, efficient_portfolio



def transition_probabilities(s_t, s_t1, dt, dist):
    """
    This function calculates P(s_t1 | st) according the mean (mu) and volatility (sigma) of a normal distribution.

    Inputs:
    s_t is a scalar
    s_t1 is a vector
    dist is an array of [mean, volatility]

    Outputs:
    array that describes the pmf of P(s_t1 | st)
    """
    mu = dist[0]
    sigma = dist[1]
    p1 = norm.pdf((np.log(s_t1 / s_t) - (mu - 0.5 * sigma ** 2) * dt) / (sigma * np.sqrt(dt)))
    return p1 / sum(p1)


def create_portfolio_grid(numPortGrid, meanVec, sigMat, startPort, numPort, shrinkage=0, minMu=None, maxMu=None):
    """
    Creates possible portfolios that can be invested in as part of a strategy

    Parameters:
    -----------

    numPortGrid:
        Number of total portfolios to generate in the frontier
    meanVec:
        Vector of expected returns
    sigMat:
        Covariance matrix
    startPort:
        First portfolio to use
    numPort:
        Number of portfolios to pick from the frontier
    minMu:
        Minimum expected return for portfolios in frontier
    maxMu:
        Maximum expected return for portfolios in frontier

    Returns:
    --------
    portfolios: numpy.array
        Array of numPortfolios x 2. First column is exp. ret. 2nd column is vol.
    weights: numpy.array
        Array of numPortfolios x numAssets. Allocations for each asset on each portfolio.
    """

    if not minMu:
        minMu = max(min(meanVec),0)*252

    if not maxMu:
        maxMu = max(meanVec)*252

    mu = np.linspace(minMu, maxMu, numPortGrid)


    if shrinkage:
        sigMat = sigMatShrinkage(sigMat, shrinkage)

    # Two lines below can be used for debugging to match Das & Varma's results exactly.
    # in practice this optimization is not used often

    # eff_sigma, eff_port = unconstrained_mean_variance(meanVec, sigMat)
    # sigma = eff_sigma(mu)

    weights = []
    sigma = []
    for mu_i in mu:
        w, var_i = meanVariancePortfolioReturnsTarget(meanVec.squeeze()*100, sigMat*100, mu_i*100, 0, lambda_l1=0.5)
        weights.append(np.clip(w,0,1))
        sigma.append(np.sqrt(var_i*252/100))

    sigma = np.array(sigma)
    weights = np.array(weights)
    portfolios = [p for p in zip(mu.squeeze(), sigma.squeeze())]
    portfolios = np.array(portfolios[startPort:startPort + numPort])

    return portfolios, weights


def create_wealth_grid(initialWealth, invHorizon, gridGranularity, dt, portfolios):
    """
    Creates wealth grid equally-spaced in log-space

    Parameters:
    -----------
    initialWealth: Float
        Starting wealth
    invHorizon: Integer
        Investment horizon in number of years
    gridGranularity: Integer
        Number of wealth values to generate per each year. See Das & Varma for more details
    dt: Float
        Time step as year fraction
    portfolios: numpy.array
        Array of portfolios. Each portfolio represented by mean return and volatility

    Returns:
    --------
    W: numpy.array
        Wealth grid
    """

    gridPoints = invHorizon * gridGranularity + 1

    lnW = np.log(initialWealth)
    lnwMin = lnW
    lnwMax = lnW

    # TODO: Change to input for inflows of cash
    I = np.zeros((invHorizon))

    maxMu, maxSigma = portfolios.max(axis=0)
    minMu, minSigma = portfolios.min(axis=0)

    for t in range(invHorizon):
        lnwMin = np.log(np.exp(lnwMin) + I[t]) + (minMu - 0.5 * maxSigma ** 2) * dt - 3 * maxSigma * np.sqrt(dt)
        lnwMax = np.log(np.exp(lnwMax) + I[t]) + (maxMu - 0.5 * maxSigma ** 2) * dt + 3 * maxSigma * np.sqrt(dt)
    W = np.exp(np.linspace(lnwMin, lnwMax, gridPoints)).squeeze()

    return W


def expected_value(s_t, s_t1, v_t1, dt, dist):
    """
        This functions calculates the expected value of v_t1 based on P(s_t1 | st)

        Inputs:
        s_t is a scalar for S at t
        s_t1 is a vector of values for S at t1
        v_t1 is a vector of values for V at t1
        dist is an array of [mean, volatility] describing a normal distribution


        Outputs:
        scalar with  E_{P(s_t1 | st)}[v_t1]
    """
    return transition_probabilities(s_t, s_t1, dt, dist).dot(v_t1)


def create_weight_function(wealthGrid, strategy, portfolios):
    """
    Takes possible levels of wealth, possible portfolios, and a Q-tensor and turns them
    into a function

    Parameters:
    ----------
    wealthGrid: numpy.array
        Array with possible levels of wealth
    strategy: numpy.array
        Tensor that describes the value function of a RL problem. See q_learning_portfolio function
        for more details
    portfolios:
        Array of possible portfolios

    Returns:
    --------
    weight_function: Function
        See local weight_function documentation

    """
    def weight_function(currentWealth, t):
        """
        Parameters:
        ----------
        currentWealth: Float
            Current level of wealth
        t: Integer
            Index of number of time steps representing moment in time

        Returns:
        --------
        weight_function: Function

        """
        portIndex = np.abs(wealthGrid - currentWealth).argmin()
        if isinstance(portIndex, np.ndarray):
            portIndex = portIndex.max()
        return portfolios[strategy[portIndex, t]]

    return weight_function


def dynamic_programming_portfolio(
    meanVec,
    sigMat,
    invHorizon=10,
    initialWealth=100,
    wealthGoal=200,
    timeStep=1,
    numPortfolios=15,
    gridGranularity=10,
    gridMaxRet = None,
    shrinkage=0
):
    """
    Dynamic programming solution for goal based investment based on Das & Varma (2020)

    Parameters:
    -----------

    meanVec: numpy.array
        vector of expected returns for each asset
    sigMat: numpy.array
        covariance matrix for the asset returns
    invHorizon: int
        investment horizon (in years) for the RL problem
    initialWealth: float
        initial wealth for the RL problem
    wealthGoal: float
        target wealth for the reward function of the RL problem
    timeStep: float
        time step ((dt) in years) for each decision made before getting to the time horizon
    numPortfolios: int
        number of portfolios to choose from in the efficient frontier
    gridGranularity: int
        number of state values - 1 considered at each time step
    gridMaxRet: Float
        Optional. Maximum return to use for possible portfolios
    shrinkage: Float
        Optional. Shrinkage coefficient for covariance matrix

    Returns:
    --------

    weight_function: Function
       see create_wealth_function for details
    V: numpy.array
        Value tensor result of the DP algorithm
    """

    firstPortfolio = 1
    extraPortfolios = 5
    numPeriods = invHorizon*int(1/timeStep)
    portfolios, weights = create_portfolio_grid(numPortfolios + extraPortfolios, meanVec, sigMat, firstPortfolio, numPortfolios, shrinkage=shrinkage, maxMu=gridMaxRet)
    logger.debug(portfolios)

    exp_V = np.vectorize(expected_value, signature='(),(n),(n),(),(m)->()')
    max_vec = np.vectorize(lambda x: 1 if x >= wealthGoal else 0)
    W = create_wealth_grid(initialWealth, invHorizon, gridGranularity, timeStep, portfolios)
    grdPoints = len(W)

    logger.debug(W)
    V = np.zeros((grdPoints, numPeriods + 1))
    P = np.zeros((grdPoints, numPeriods), dtype=int)
    V[:, numPeriods] = max_vec(W)

    for t in range(1, numPeriods):
        for i, s_t in enumerate(W):
            t_exp_value = exp_V(s_t, W, V[:, numPeriods - t + 1], timeStep, portfolios)
            V[i, numPeriods - t] = t_exp_value.max()
            P[i, numPeriods - t] = max(np.where(t_exp_value == V[i, numPeriods - t])[0])
    V[:, 0] = exp_V(initialWealth, W, V[:, 1], timeStep, portfolios).max()
    P[:, 0] = exp_V(initialWealth, W, V[:, 1], timeStep, portfolios).argmax()

    weight_function = create_weight_function(W, P, weights)

    return weight_function, V


def q_learning_portfolio(
    meanVec,
    sigMat,
    invHorizon=10,
    initialWealth=100,
    wealthGoal=200,
    timeStep=1,
    numPortfolios=15,
    gridGranularity=10,
    gridMaxRet = None,
    shrinkage=0,
    hParams = None,
    Q = None,
    returns = None
):
    """
    This function uses the reinforcement learning (RL) approach described in Das & Varma (2020)
    to choose a portfolio in the efficient frontier for every time step

    Parameters:
    -----------

    meanVec: numpy.array
        vector of expected returns for each asset
    sigMat: numpy.array
        covariance matrix for the asset returns
    invHorizon: int
        investment horizon (in years) for the RL problem
    initialWealth: float
        initial wealth for the RL problem
    wealthGoal: float
        target wealth for the reward function of the RL problem
    timeStep: float
        time step ((dt) in years) for each decision made before getting to the time horizon
    numPortfolios: int
        number of portfolios to choose from in the efficient frontier
    gridGranularity: int
        number of state values - 1 considered at each time step
    gridMaxRet: Float
        Optional. Maximum return to use for possible portfolios
    shrinkage: Float
        Optional. Shrinkage coefficient for covariance matrix
    Q: numpy.array
        Optional. Initial values for value tensor
    returns: numpy.array
        Optional. Array of num_periods x num_assets daily log-returns.
        If provided period returns are sampled from empirical distribution instead of
        GBM based on meanVec and sigMat
    hParams: dict
        hyperparameters used to train the RL strategy. See Das & Varma for more details

    Returns:
    --------

    weight_function: Function
       see create_wealth_function for details
    Q: numpy.array
        Value function trained by the RL algorithm
    """

    if hParams is None:
        hParams = {
            "epsilon" : 0.3,
            "alpha" : 0.1,
            "gamma" : 1,
            "epochs" : 50000
        }

    # This portion of the code selects equally spaced portfolios in the efficient frontier
    # the "+ 5" is only to replicate the paper but no really necessary
    firstPortfolio = 1
    extraPortfolios = 5
    numPeriods = invHorizon*int(1/timeStep)
    portfolios, weights = create_portfolio_grid(numPortfolios + extraPortfolios, meanVec, sigMat, firstPortfolio, numPortfolios, shrinkage=shrinkage, maxMu=gridMaxRet)
    logger.debug(portfolios)

    # Generating possible states following a geometric brownian motion
    W = create_wealth_grid(initialWealth, invHorizon, gridGranularity, timeStep, portfolios)
    gridPoints = len(W)
    logger.debug(W)

    maxVec = np.vectorize(lambda x: 1 if x >= wealthGoal else 0)

    if Q is None:
        Q = np.zeros((gridPoints, numPeriods + 1, numPortfolios))
    R = np.zeros((gridPoints, numPeriods + 1, numPortfolios))
    R[:, numPeriods, :] = np.broadcast_to(np.array([maxVec(W)]).T, (gridPoints, numPortfolios))

    for e in range(hParams["epochs"]):
        Q = rl_update_policy_path(Q, R, numPeriods, timeStep, initialWealth, W, portfolios, hParams, returns, weights)

    P = Q.argmax(axis=2)
    weight_function = create_weight_function(W, P, weights)

    return weight_function, Q


def rl_get_next_state(s_t, s_t1, port_i, portfolios, dt, hist=None, weights=None):
    """
    Based on a given state of the world (s_t) and an action (port_i) this function returns
    the next (random) state of the world

    Inputs:
    s_t is a scalar for S at t
    s_t1 is a vector of values for S at t1
    port_i is an integer for the index of the portfolio to be used

    Outputs:
    integer describing the index of the next state in the vector s_t1

    """
    if hist is None:
        mu = portfolios[port_i][0]
        sigma = portfolios[port_i][1]
        p1 = norm.pdf((np.log(s_t1 / s_t) - (mu - 0.5 * sigma ** 2) * dt) / (sigma * np.sqrt(dt)))
        p1 = p1 / sum(p1)
        idx = np.where(np.random.rand() > p1.cumsum())[0]
        next_state_index = len(idx)
    else:
        logger.debug(weights.sum())
        logger.debug(weights)
        logger.debug((hist.sample(int(dt*252)).values @ weights).sum())
        s_t1_new = s_t*np.exp((hist.sample(int(dt*252)).values @ weights).sum())
        next_state_index = np.abs(s_t1 - s_t1_new).argmin()

    return next_state_index


def rl_update_policy_node(i_w, t, Q, R, T, dt, W_0, W, portfolios, hParams, returns, weights):
    """
    This function is the core of the Q-learning algorithm. Given the index for a state and a time
    perform the "Q-update" of the Q-matrix


    Inputs:
    i_w is an integer index for S at t
    t is an integer index the moment in time

    Outputs:
    integer describing the index of the next state in the vector of space state

    """

    num_portfolios = len(portfolios)
    epsilon = hParams["epsilon"]
    alpha = hParams["alpha"]
    gamma = hParams["gamma"]


    # i_w: index on the wealth axis, t: index on the time axis
    # Pick optimal action a0 using epsilon greedy approach
    if np.random.rand() < epsilon:
        a = np.random.randint(0, num_portfolios)  # index of action; or plug in best action from last step
    else:
        q = Q[i_w, t, :]
        a = np.where(q == q.max())[0]  # Choose optimal Behavior policy
        if len(a) > 1:
            a = np.random.choice(a)  # randint(0,NP) #pick randomly from multiple maximizing actions
            # a = a.max()
        else:
            a = a[0]

    # Generate next state S’ at t+1, given S at t and action a0, and update State -Action Value Function Q(S,A)
    t1 = t + 1
    if t < T:  # at t<T
        if t == 0:
            w0 = W_0
        else:
            w0 = W[i_w]  # scalar
        w1 = W  # vector
        i_w1 = rl_get_next_state(w0, w1, a, portfolios, dt, returns, weights[a])  # Model-free transition
        # logger.debug(i_w1)
        Q[i_w, t, a] = Q[i_w, t, a] + alpha * (R[i_w, t, a] + gamma * Q[i_w1, t1, :].max() - Q[i_w, t, a])  # THIS IS Q-LEARNING
    else:  # at T
        Q[i_w, t, a] = (1 - alpha) * Q[i_w, t, a] + alpha * R[i_w, t, a]
        i_w1 = i_w

    return i_w1, Q  # gives back next state (index of W and t)


def rl_update_policy_path(Q, R, T, dt, W_0, W, num_portfolios, hParams, returns, weights):
    """
        Run policy node for all time steps until T

        Parameters:
        -----------
        Q: numpy.ndarray
          Tensor
        R:
        T:

    """
    i_w = 0
    for t in range(T+1):
        i_w, Q = rl_update_policy_node(i_w, t, Q, R, T, dt, W_0, W, num_portfolios, hParams, returns, weights)

    return Q


def check_missing(df_logret):
    """
    function to check the missing values and delete the stocks with missing value

    Parameters
    ----------
    df_logret : pandas.core.frame.DataFrame
       the price window

    Returns
    -------
    res : pandas.core.frame.DataFrame
       the price window without missing value
    """
    df_logret = df_logret.transpose()
    flag = np.zeros(len(df_logret))
    for i in range(len(df_logret)):
        if df_logret.iloc[i, :].isnull().any():
            flag[i] = 0
        else:
            flag[i] = 1
    df_logret["missing_flag"] = flag
    res = df_logret.loc[df_logret["missing_flag"] == 1]
    return res.transpose()


def rollingwindow_backtest(
    optimizerName,
    data,
    window_size,
    rebalance_time,
    maxAlloc=1,
    riskAversion=0,
    meanQuantile=0,
    retTarget=0,
    longShort=0,
    lambda_l1=0,
    lambda_l2=0,
    assetsOrder=None,
    initialWealth = 100,
    wealthGoal= 200,
    invHorizon = 10,
    stratUpdateFreq = 12,
    numPortOpt = 15,
    useEmpDist = False
):
    """
    function do the rolling window back test

    Parameters
    ----------
    optimizerName : String
        The name of the optimizer to use for rolling window exercise
    data : Dictionary
        Data with Ticker, Date and Adjusted Close price
    window_size : int
        parameter for the size of rolling window (>=2)
    rebalance_time : int
        rebalance time of rolling window test
    maxAlloc : Float
        maximum allocation. Takes values between 0 and 1
    riskAversion : Float
        Risk Aversion for your portfolio. Takes values greater than 0
    meanQuantile : Float
        Takes values between 0 and 1
    RetTarget : Float
        Target returns in percentage for optimizer. Takes values between 0 and 100
    LongShort : Float
        Takes value between 0 and 1
    maxAlloc : Float
        Takes value between 0 and 1. Specifies the maximum weight an asset can get
    lambda_l1 : Float
        Takes a value greater than 0. Specifies L1 penalty
    lambda_l2 : Float
        Takes a value greater than 0. Specifies L2 penalty
    initialWealth: Float
        Starting wealth for the dynamic programming case
    wealthGoal: Float
        Final target wealth
    invHorizon: int
        Number of year until target
    stratUpdateFreq: int
        Number of rebalance periods before updating strategy
    numPortOpt: int
        Number of portfolio options for DP and RL
    useEmpDist: bool
        If True the q_learning algorithm samples from historical returns instead
        of generating a return from GBM

    Returns
    -------
    R : 2d array
        return matrix depends on the rebalance time
    logret: 2d array
        log return matrix for each stocks
    w_all: 2d array
        optimal weight for each revalance time
    rownames: array
        date time of rolling window test

    Notes
    -------
    Note for now we have provided additional parameters that'll be used in future versions of the optimizers
    """
    assert window_size >= 2 , "At least 2 observations are needed to compute a covariance matrix"

    if isinstance(data, dict):
        df = pd.DataFrame(data)
        df.columns = ["date", "ticker", "price"]
        df1 = df.pivot_table(index="date", columns="ticker", values="price")
    elif isinstance(data, pd.DataFrame):
        df1 = data
    else:
        ValueError('data type not supported')

    df_logret = np.log(df1).diff().dropna(how='all')
    logret = df_logret.values
    n = logret.shape[0]
    d = rebalance_time
    start = window_size
    R = None
    currentWealth = initialWealth
    portfolio_return = None
    w_all = None
    Q = None

    for rebalCount, i in enumerate(range(start, n, d)):
        logger.info(f'Rebalance number {rebalCount} on day {i}')
        k = 0
        w_opt = np.zeros(df1.shape[1])
        # import pdb; pdb.set_trace()
        window = df_logret[i - window_size : i].copy().dropna(axis=1)
        sample_stocks = window.columns
        logret_window = window.values
        sigMat = np.cov(logret_window, rowvar=False)
        meanVec = np.mean(logret_window, axis=0)

        if optimizerName == "minimumVariancePortfolio":
            w_sample, _ = minimumVariancePortfolio(
                sigMat,
                float(maxAlloc),
                float(longShort),
                float(lambda_l1),
                float(lambda_l2),
            )

        elif optimizerName == "meanVariancePortfolioReturnsTarget":
            w_sample, _ = meanVariancePortfolioReturnsTarget(
                meanVec,
                sigMat,
                float(retTarget),
                float(maxAlloc),
                float(longShort),
                float(lambda_l1),
                float(lambda_l2),
            )
        elif optimizerName == "dynamic_programming":
            if rebalCount % stratUpdateFreq == 0:
                strat_sample_stocks = sample_stocks
                w_func, prob = dynamic_programming_portfolio(
                    meanVec,
                    sigMat,
                    invHorizon= max(invHorizon - math.ceil(rebalCount*rebalance_time/252), 1),
                    initialWealth=currentWealth,
                    wealthGoal=wealthGoal,
                    timeStep=rebalance_time/252,
                    numPortfolios=numPortOpt,
                    gridGranularity=10,
                    shrinkage=lambda_l2
                )
                logger.info(f'Probability of success {prob[0, 0]*100:.2f}%')
            sample_stocks = strat_sample_stocks
            w_sample = w_func(currentWealth, rebalCount % stratUpdateFreq)
        elif optimizerName == "q_learning":
            if rebalCount % stratUpdateFreq == 0:
                strat_sample_stocks = sample_stocks
                if useEmpDist:
                    returns = window
                else:
                    returns = None
                w_func, Q = q_learning_portfolio(
                    meanVec,
                    sigMat,
                    invHorizon= max(invHorizon - math.ceil(rebalCount*rebalance_time/252), 1),
                    initialWealth=currentWealth,
                    wealthGoal=wealthGoal,
                    timeStep=rebalance_time/252,
                    numPortfolios=numPortOpt,
                    gridGranularity=10,
                    shrinkage=lambda_l2,
                    Q=Q,
                    returns=returns
                )
                logger.info(f'Probability of success {Q[:, 0, :].max()*100:.2f}%')
            sample_stocks = strat_sample_stocks
            w_sample = w_func(currentWealth, rebalCount % stratUpdateFreq)
        else:
            raise ValueError(f'Optimization type {optimizerName} not defined')

        for j in range(df1.shape[1]):
            if df1.columns[j] in sample_stocks:
                w_opt[j] = w_sample[k]
                k += 1

        if w_all is None:
            w_all = w_opt
        else:
            w_all = np.vstack([w_all, w_opt])

        if (i + d) < n:
            logret_sample = np.nan_to_num(logret[i: i + d], nan=0)
            simple_returns = np.exp(logret_sample) - 1
            if R is None:
                R = w_opt.dot(simple_returns.T)
            else:
                R = np.hstack([R, w_opt.dot(simple_returns.T)])

        elif (i + d) >= n:
            logret_sample = np.nan_to_num(logret[i:], nan=0)
            simple_returns = np.exp(logret_sample) - 1
            R = np.hstack([R, w_opt.dot(simple_returns.T)])

        currentWealth = initialWealth*(1+R).cumprod()[-1]


    rownames = df1.index[start + 1:]
    R = 1 + R
    df_logret = df_logret*100
    return R, df_logret, w_all, rownames


if __name__ == "__main__":
    pass
>>>>>>> b57b0ebc
<|MERGE_RESOLUTION|>--- conflicted
+++ resolved
@@ -1,4 +1,3 @@
-<<<<<<< HEAD
 """
 The PortOpt application is powered by multiple optimizers designed to implement theory in an elegant 
 and easy to use way.
@@ -232,8 +231,8 @@
         temp = sigMat[:, assetsOrder]
         sigMat = temp[assetsOrder, :]
     if lambda_l2:
-        sigMat = sigMatShrinkage(sigMat, lambda_l2)
-        sigMat, e_min = SymPDcovmatrix(sigMat)
+        sigMat_l2 = sigMatShrinkage(sigMat, lambda_l2)
+        sigMat_l2, e_min = SymPDcovmatrix(sigMat_l2)
     else:
         sigMat, e_min = SymPDcovmatrix(sigMat)
 
@@ -262,12 +261,16 @@
         else:
             meanVec = -np.zeros(d)
 
-        P = sparse.csc_matrix(sigMat)
+        if lambda_l2:
+            P = sparse.csc_matrix(sigMat_l2)
+        else:
+            P = sparse.csc_matrix(sigMat)
+
         A = sparse.csc_matrix(A)
 
         prob = osqp.OSQP()
         # Setup workspace
-        prob.setup(P, -meanVec, A, l, u, verbose=False)
+        prob.setup(P, -meanVec, A, l, u, verbose=False, max_iter = 10000, eps_abs=1e-8, eps_rel = 1e-8,eps_prim_inf = 1e-8,eps_dual_inf = 1e-8)
         # Solve problem
         res = prob.solve()
         w_opt = res.x
@@ -296,9 +299,16 @@
         Beq = np.hstack([np.zeros(d), 1])
         LB = np.hstack([-Grenze * np.ones(d), np.zeros(2 * d)])
         UB = maxAlloc * np.ones(3 * d)
-        sigMat3d = np.vstack(
-            [np.hstack([sigMat, np.zeros((d, 2 * d))]), np.zeros((2 * d, 3 * d))]
-        )
+        if lambda_l2:
+            sigMat3d = np.vstack([
+                np.hstack([sigMat_l2, np.zeros((d, 2 * d))]),
+                np.zeros((2 * d, 3 * d))
+            ])
+        else:
+            sigMat3d = np.vstack([
+                np.hstack([sigMat, np.zeros((d, 2 * d))]),
+                np.zeros((2 * d, 3 * d))
+            ])
 
         sigMat3d = sigMat3d + np.diag(
             np.hstack([-0.1 * e_min * np.ones(d), 0.1 * e_min * np.ones(2 * d)])
@@ -318,7 +328,7 @@
 
         prob = osqp.OSQP()
         # Setup workspace
-        prob.setup(sigMat3d, -meanvec3d, A, l, u, verbose=False)
+        prob.setup(sigMat3d, -meanvec3d, A, l, u, verbose=False, eps_abs=1e-8, eps_rel = 1e-8,eps_prim_inf = 1e-8,eps_dual_inf = 1e-8)
         # Solve problem
         res = prob.solve()
         wuv_opt = res.x
@@ -337,18 +347,17 @@
 
 
 def meanVariancePortfolioReturnsTarget(
-    meanVec,
-    sigMat,
-    retTarget,
-    longShort,
-    maxAlloc=1,
-    lambda_l1=0,
-    lambda_l2=0,
-    assetsOrder=None,
+        meanVec,
+        sigMat,
+        retTarget,
+        longShort,
+        maxAlloc=1,
+        lambda_l1=0,
+        lambda_l2=0,
+        assetsOrder=None,
 ):
     """
     Mean-Variance portfolio for a target return
-
     Parameters
     ----------
     meanVec : Array
@@ -365,7 +374,6 @@
         Takes a value greater than 0. Specifies L1 penalty
     lambda_l2 : Float
         Takes a value greater than 0. Specifies L2 penalty
-
     Returns
     -------
     w_opt : Array
@@ -373,7 +381,7 @@
     var_opt : Float
         Returns the variance of the portfolio
     """
-    dailyRetTarget = 100 * ((retTarget / 100 + 1) ** (1 / 250) - 1)
+    dailyRetTarget = retTarget
     minEret = min(meanVec)
     maxEret = max(meanVec)
     if (dailyRetTarget < minEret) or (maxEret < dailyRetTarget):
@@ -387,11 +395,11 @@
         sigMat = temp[assetsOrder, :]
         meanVec = meanVec[assetsOrder]
     if lambda_l2:
-        sigMat = sigMatShrinkage(sigMat, lambda_l2)
-        sigMat, e_min = SymPDcovmatrix(sigMat)
+        sigMat_l2 = sigMatShrinkage(sigMat, lambda_l2)
+        sigMat_l2, e_min = SymPDcovmatrix(sigMat_l2)
     else:
         sigMat, e_min = SymPDcovmatrix(sigMat)
-
+    # import pdb; pdb.set_trace()
     if longShort == 0:
         Aeq = np.ones(d)
         Beq = 1
@@ -412,19 +420,24 @@
             L_ine = -np.inf
 
         if lambda_l1:
-            meanVec = -lambda_l1 * meanVec
+            meanVec = -lambda_l1 * np.ones(d)
         else:
             meanVec = -np.zeros(d)
+
+        if lambda_l2:
+            P = sparse.csc_matrix(sigMat_l2)
+        else:
+            P = sparse.csc_matrix(sigMat)
 
         A = np.vstack([A, Aeq, np.eye(d)])
         l = np.hstack([L_ine, Beq, LB])
         u = np.hstack([B, Beq, UB])
-        P = sparse.csc_matrix(sigMat)
         A = sparse.csc_matrix(A)
 
         prob = osqp.OSQP()
         # Setup workspace
-        prob.setup(P, -meanVec, A, l, u, verbose=False)
+        prob.setup(P, -meanVec, A, l, u, verbose=False, max_iter=10000, eps_abs=1e-8, eps_rel=1e-8, eps_prim_inf=1e-8,
+                   eps_dual_inf=1e-8)
         # Solve problem
         res = prob.solve()
         w_opt = res.x
@@ -452,15 +465,22 @@
         Aeq = np.vstack(
             [
                 np.hstack([np.eye(d), -np.eye(d), np.eye(d)]),
-                np.hstack([np.ones((1, d)), np.zeros((1, d)), np.zeros((1, d))]),
+                np.hstack([np.ones((1, d)), np.zeros((1, d)), np.zeros((1, d))])
             ]
         )
         Beq = np.hstack([np.zeros(d), 1])
         LB = np.hstack([-Grenze * np.ones(d), np.zeros(2 * d)])
         UB = maxAlloc * np.ones(3 * d)
-        sigMat3d = np.vstack(
-            [np.hstack([sigMat, np.zeros((d, 2 * d))]), np.zeros((2 * d, 3 * d))]
-        )
+
+        if lambda_l2:
+            sigMat3d = np.vstack(
+                [np.hstack([sigMat_l2, np.zeros((d, 2 * d))]), np.zeros((2 * d, 3 * d))]
+            )
+        else:
+            sigMat3d = np.vstack(
+                [np.hstack([sigMat, np.zeros((d, 2 * d))]), np.zeros((2 * d, 3 * d))]
+            )
+
         sigMat3d = sigMat3d + np.diag(
             np.hstack([-0.1 * e_min * np.ones(d), 0.1 * e_min * np.ones(2 * d)])
         )
@@ -477,7 +497,8 @@
         sigMat3d = sparse.csc_matrix(sigMat3d)
         prob = osqp.OSQP()
         # Setup workspace
-        prob.setup(sigMat3d, -meanvec3d, A, l, u, verbose=False)
+        prob.setup(sigMat3d, -meanvec3d, A, l, u, verbose=False, eps_abs=1e-8, eps_rel=1e-8, eps_prim_inf=1e-8,
+                   eps_dual_inf=1e-8)
         # Solve problem
         res = prob.solve()
         wuv_opt = res.x
@@ -1059,1236 +1080,4 @@
 
 
 if __name__ == "__main__":
-    pass
-=======
-"""
-The PortOpt application is powered by multiple optimizers designed to implement theory in an elegant 
-and easy to use way.
-
-This module consists all the functions required to run a portfolio optimization using parameters 
-that the user inputs
-"""
-import math
-import numpy as np
-from numpy import linalg as LA
-import pandas as pd
-import osqp
-import scipy as sp
-from scipy import sparse
-from scipy.stats import norm
-import logging
-
-
-# create logger
-logger = logging.getLogger("optimizers")
-# set log level for all handlers to debug
-logger.setLevel(logging.INFO)
-
-# create console handler and set level to debug
-# best for development or debugging
-consoleHandler = logging.StreamHandler()
-consoleHandler.setLevel(logging.INFO)
-
-# create formatter
-formatter = logging.Formatter('%(asctime)s - %(name)s - %(levelname)s - %(message)s')
-
-# add formatter to ch
-consoleHandler.setFormatter(formatter)
-
-# add ch to logger
-logger.addHandler(consoleHandler)
-
-
-
-def testFunction():
-    """
-    Function to test if the import is working
-
-    Parameters
-    ----------
-        This function has no parameters
-
-    Returns
-    ----------
-        This function returns true
-    """
-    return True
-
-
-def preprocessData(data):
-    """
-    Helper function to create a covariance matrix and mean vector
-
-    Parameters
-    ----------
-    data : Dictionary
-        Dictionary containing Date, Ticker and Adjusted Close price
-
-    Returns
-    -------
-    meanVec : Vector
-    sigMat : Matrix
-    """
-
-    if isinstance(data, dict):
-        data = pd.DataFrame.from_dict(data)
-        df = data[["Date", "Ticker", "Adjusted_Close"]]
-        df.columns = ["date", "ticker", "price"]
-        df1 = df.pivot_table(index="date", columns="ticker", values="price")
-        # df1.columns = [col[1] for col in df1.columns.values]
-    elif isinstance(data, pd.DataFrame):
-        df1 = data.dropna(axis=1)
-    df_logret = 100*np.log(df1).diff().dropna()
-    logret = df_logret.values
-
-    # Not used so commented out
-    # df_daily_returns = df1.pct_change().dropna(how='all')
-    # daily_returns = df_daily_returns.values
-    # n = logret.shape[0]
-
-    sigMat = np.cov(logret, rowvar=False)
-    meanVec = np.mean(logret, axis=0)
-    return meanVec, sigMat, df_logret
-
-
-def SymPDcovmatrix(A, tol=None):
-    """
-    function corrects a covariance matrix A to be symmetric positive definite
-    it uses eigenvalue decomposition and shifts all small eigenvalues to tol
-
-    Parameters
-    ----------
-    A : Array like object
-    tol : float
-        (optional, default tol = 1e-04) minimum value for all eigenvalues
-
-    Returns
-    -------
-    A : Array
-        corrected matrix A.
-    e_min : float
-        minimum value for all eigenvalues
-    """
-    m, n = A.shape
-    if n != m:
-        print("Input matrix has to be a square matrix ")
-    if not tol:
-        tol = 1e-04
-    A = (A + A.transpose()) / 2
-    D, V = LA.eig(A)
-    for i in range(len(D)):
-        if D[i] < tol:
-            D[i] = tol
-
-    D = np.diag(D)
-    t = np.dot(V, D)
-    A = np.dot(t, V.transpose())
-    e_min = max(tol, min(np.diag(D)))
-    A = (A + A.transpose()) / 2
-    return A, e_min
-
-
-def sigMatShrinkage(sigMat, lambda_l2):
-    """
-    Function to shrink the covariance matrix
-
-    Parameters
-    ----------
-    sigMat : Matrix
-    lambda_l2 : Float
-
-    Returns
-    -------
-    D : Array
-    """
-    d = sigMat.shape[0]
-    sig = np.sqrt(np.diag(sigMat))
-    t = np.dot(np.diag(1/sig), sigMat)
-    corrMat = np.dot(t, np.diag(1/sig))
-    corrs = None
-    for k in range(d - 1):
-        if corrs is None:
-            corrs = np.diag(corrMat, k + 1)
-        else:
-            corrs = np.hstack([corrs, np.diag(corrMat, k + 1)])
-    if 1 == 1:
-        sigMat = sigMat + lambda_l2 * np.mean(sig ** 2) * np.eye(d)
-    else:
-        t = np.dot(
-            np.mean(sig) * np.eye(d),
-            np.eye(d) + (np.ones((d, d)) - np.eye(d)) * np.mean(corrs),
-        )
-        sigMat = sigMat * (1 - lambda_l2) + lambda_l2 * np.dot(t, np.mean(sig) * np.eye(d))
-    return sigMat
-
-
-def Dmat(n, k):
-    """
-    function reform a matrix for assets with order
-
-    Parameters
-    ----------
-    n : int
-    k : int
-
-    Returns
-    -------
-    D : Array
-    """
-    if k == 0:
-        D = np.eye(n)
-    elif k == 1:
-        D = np.eye(n - 1, n)
-        for i in range(n - 1):
-            D[i, i + 1] = -1
-    else:
-        D = Dmat(n, 1)
-        for i in range(k - 1):
-            Dn = Dmat(n - i - 1, 1)
-            D = np.dot(Dn, D)
-    return D
-
-
-def minimumVariancePortfolio(
-    sigMat, longShort, maxAlloc=1, lambda_l1=0, lambda_l2=0, assetsOrder=None
-):
-    """
-    Optimizes portfolio for minimum variance
-
-    Parameters
-    ----------
-    SigMat : Matrix
-    LongShort : Float
-        Takes value between 0 and 1
-    maxAlloc : Float
-        Takes value between 0 and 1. Specifies the maximum weight an asset can get
-    lambda_l1 : Float
-        Takes a value greater than 0. Specifies L1 penalty
-    lambda_l2 : Float
-        Takes a value greater than 0. Specifies L2 penalty
-
-    Returns
-    -------
-    w_opt : Array
-        Returns the weights of given to each asset in form of a numpy array
-    var_opt : Float
-        Returns the variance of the portfolio
-    """
-    d = sigMat.shape[0]
-
-    if assetsOrder:
-        temp = sigMat[:, assetsOrder]
-        sigMat = temp[assetsOrder, :]
-    if lambda_l2:
-        sigMat_l2 = sigMatShrinkage(sigMat, lambda_l2)
-        sigMat_l2, e_min = SymPDcovmatrix(sigMat_l2)
-    else:
-        sigMat, e_min = SymPDcovmatrix(sigMat)
-
-    if longShort == 0:
-        Aeq = np.ones(d)
-        Beq = 1
-        LB = np.zeros(d)
-        UB = maxAlloc * np.ones(d)
-        if assetsOrder:
-            L_ine = -np.ones(d - 1)
-            D = np.eye(d - 1, d)
-            for i in range(d - 1):
-                D[i, i + 1] = -1
-            A = -1 * D
-            B = np.zeros(d - 1)
-            A = np.vstack([A, Aeq, np.eye(d)])
-            l = np.hstack([L_ine, Beq, LB])
-            u = np.hstack([B, Beq, UB])
-        else:
-            A = np.vstack([Aeq, np.eye(d)])
-            l = np.hstack([Beq, LB])
-            u = np.hstack([Beq, UB])
-
-        if lambda_l1:
-            meanVec = -lambda_l1 * np.ones(d)
-        else:
-            meanVec = -np.zeros(d)
-
-        if lambda_l2:
-            P = sparse.csc_matrix(sigMat_l2)
-        else:
-            P = sparse.csc_matrix(sigMat)
-
-        A = sparse.csc_matrix(A)
-
-        prob = osqp.OSQP()
-        # Setup workspace
-        prob.setup(P, -meanVec, A, l, u, verbose=False, max_iter = 10000, eps_abs=1e-8, eps_rel = 1e-8,eps_prim_inf = 1e-8,eps_dual_inf = 1e-8)
-        # Solve problem
-        res = prob.solve()
-        w_opt = res.x
-        if not w_opt.all():
-            w_opt = np.ones(d) / d
-
-    elif longShort != 0:
-        A = np.hstack([np.zeros(d), np.ones(d), np.zeros(d)])
-        B = 1 + abs(longShort)
-        Grenze = min(abs(longShort), maxAlloc)
-        if assetsOrder:
-            L_ine = np.hstack([0, -(1 + 2 * Grenze) * np.ones(d - 1)])
-            D = np.eye(d - 1, d)
-            for i in range(d - 1):
-                D[i, i + 1] = -1
-            A = np.vstack([A, np.hstack([-1 * D, np.zeros((d - 1, 2 * d))])])
-            B = np.hstack([B, np.zeros(d - 1)])
-        else:
-            L_ine = 0
-        Aeq = np.vstack(
-            [
-                np.hstack([np.eye(d), -np.eye(d), np.eye(d)]),
-                np.hstack([np.ones(d), np.zeros(d), np.zeros(d)]),
-            ]
-        )
-        Beq = np.hstack([np.zeros(d), 1])
-        LB = np.hstack([-Grenze * np.ones(d), np.zeros(2 * d)])
-        UB = maxAlloc * np.ones(3 * d)
-        if lambda_l2:
-            sigMat3d = np.vstack([
-                np.hstack([sigMat_l2, np.zeros((d, 2 * d))]),
-                np.zeros((2 * d, 3 * d))
-            ])
-        else:
-            sigMat3d = np.vstack([
-                np.hstack([sigMat, np.zeros((d, 2 * d))]),
-                np.zeros((2 * d, 3 * d))
-            ])
-
-        sigMat3d = sigMat3d + np.diag(
-            np.hstack([-0.1 * e_min * np.ones(d), 0.1 * e_min * np.ones(2 * d)])
-        )
-
-        if lambda_l1:
-            meanvec3d = np.hstack([np.zeros(d), -lambda_l1 * np.ones(2 * d)])
-        else:
-            meanvec3d = np.hstack([np.zeros(d), np.zeros(2 * d)])
-
-        A = np.vstack([A, Aeq, np.eye(3 * d)])
-        l = np.hstack([L_ine, Beq, LB])
-        u = np.hstack([B, Beq, UB])
-
-        A = sparse.csc_matrix(A)
-        sigMat3d = sparse.csc_matrix(sigMat3d)
-
-        prob = osqp.OSQP()
-        # Setup workspace
-        prob.setup(sigMat3d, -meanvec3d, A, l, u, verbose=False, eps_abs=1e-8, eps_rel = 1e-8,eps_prim_inf = 1e-8,eps_dual_inf = 1e-8)
-        # Solve problem
-        res = prob.solve()
-        wuv_opt = res.x
-        if not wuv_opt.all():
-            w_opt = np.ones(d) / d
-        else:
-            w_opt = wuv_opt[:d]
-
-    t = np.dot(w_opt, sigMat)
-    Var_opt = np.dot(t, w_opt.transpose())
-    if assetsOrder:
-        w_opt = w_opt[assetsOrder]
-    # if exitflag!=1:
-    # print("minimumVariancePortfolio: Exitflag different than 1 in quadprog")
-    return w_opt, Var_opt
-
-
-def meanVariancePortfolioReturnsTarget(
-        meanVec,
-        sigMat,
-        retTarget,
-        longShort,
-        maxAlloc=1,
-        lambda_l1=0,
-        lambda_l2=0,
-        assetsOrder=None,
-):
-    """
-    Mean-Variance portfolio for a target return
-    Parameters
-    ----------
-    meanVec : Array
-        A vector of mean returns of assets
-    SigMat : Matrix
-        A covariance matrix of appropriate dimensions
-    retTarget : Float
-        Target return percentage. Values specified between 0 and 100
-    LongShort : Float
-        Takes value between 0 and 1
-    maxAlloc : Float
-        Takes value between 0 and 1. Specifies the maximum weight an asset can get
-    lambda_l1 : Float
-        Takes a value greater than 0. Specifies L1 penalty
-    lambda_l2 : Float
-        Takes a value greater than 0. Specifies L2 penalty
-    Returns
-    -------
-    w_opt : Array
-        Returns the weights of given to each asset in form of a numpy array
-    var_opt : Float
-        Returns the variance of the portfolio
-    """
-    dailyRetTarget = retTarget
-    minEret = min(meanVec)
-    maxEret = max(meanVec)
-    if (dailyRetTarget < minEret) or (maxEret < dailyRetTarget):
-        part1 = minEret
-        part2 = min(maxEret, dailyRetTarget)
-        dailyRetTarget = max(part1, part2)
-
-    d = sigMat.shape[0]
-    if assetsOrder:
-        temp = sigMat[:, assetsOrder]
-        sigMat = temp[assetsOrder, :]
-        meanVec = meanVec[assetsOrder]
-    if lambda_l2:
-        sigMat_l2 = sigMatShrinkage(sigMat, lambda_l2)
-        sigMat_l2, e_min = SymPDcovmatrix(sigMat_l2)
-    else:
-        sigMat, e_min = SymPDcovmatrix(sigMat)
-    # import pdb; pdb.set_trace()
-    if longShort == 0:
-        Aeq = np.ones(d)
-        Beq = 1
-        LB = np.zeros(d)
-        UB = maxAlloc * np.ones(d)
-
-        if assetsOrder:
-            L_ine = np.hstack([-np.inf, -np.ones(d - 1)])
-            tau = dailyRetTarget
-            A = -meanVec
-            B = -tau
-            A = np.vstack([A, -1 * Dmat(d, 1)])
-            B = np.hstack([B, np.zeros(d - 1)])
-        else:
-            tau = dailyRetTarget
-            A = -meanVec
-            B = -tau
-            L_ine = -np.inf
-
-        if lambda_l1:
-            meanVec = -lambda_l1 * np.ones(d)
-        else:
-            meanVec = -np.zeros(d)
-
-        if lambda_l2:
-            P = sparse.csc_matrix(sigMat_l2)
-        else:
-            P = sparse.csc_matrix(sigMat)
-
-        A = np.vstack([A, Aeq, np.eye(d)])
-        l = np.hstack([L_ine, Beq, LB])
-        u = np.hstack([B, Beq, UB])
-        A = sparse.csc_matrix(A)
-
-        prob = osqp.OSQP()
-        # Setup workspace
-        prob.setup(P, -meanVec, A, l, u, verbose=False, max_iter=10000, eps_abs=1e-8, eps_rel=1e-8, eps_prim_inf=1e-8,
-                   eps_dual_inf=1e-8)
-        # Solve problem
-        res = prob.solve()
-        w_opt = res.x
-        if not w_opt.all():
-            w_opt = np.ones(d) / d
-
-    elif longShort != 0:
-        A = np.hstack([np.zeros(d), np.ones(d), np.zeros(d)])
-        B = 1 + abs(longShort)
-        Grenze = min(abs(longShort), maxAlloc)
-
-        if assetsOrder:
-            tau = dailyRetTarget
-            A = np.vstack([A, np.hstack([-meanVec, np.zeros(2 * d)])])
-            B = np.hstack([B, -tau])
-            A = np.vstack([A, np.hstack([-1 * Dmat(d, 1), np.zeros((d - 1, 2 * d))])])
-            B = np.hstack([B, np.zeros(d - 1)])
-            L_ine = np.hstack([0, -np.inf, -(1 + 2 * Grenze) * np.ones(d - 1)])
-        else:
-            tau = dailyRetTarget
-            A = np.vstack([A, np.hstack([-meanVec, np.zeros(2 * d)])])
-            B = np.hstack([B, -tau])
-            L_ine = np.hstack([0, -np.inf])
-
-        Aeq = np.vstack(
-            [
-                np.hstack([np.eye(d), -np.eye(d), np.eye(d)]),
-                np.hstack([np.ones((1, d)), np.zeros((1, d)), np.zeros((1, d))])
-            ]
-        )
-        Beq = np.hstack([np.zeros(d), 1])
-        LB = np.hstack([-Grenze * np.ones(d), np.zeros(2 * d)])
-        UB = maxAlloc * np.ones(3 * d)
-
-        if lambda_l2:
-            sigMat3d = np.vstack(
-                [np.hstack([sigMat_l2, np.zeros((d, 2 * d))]), np.zeros((2 * d, 3 * d))]
-            )
-        else:
-            sigMat3d = np.vstack(
-                [np.hstack([sigMat, np.zeros((d, 2 * d))]), np.zeros((2 * d, 3 * d))]
-            )
-
-        sigMat3d = sigMat3d + np.diag(
-            np.hstack([-0.1 * e_min * np.ones(d), 0.1 * e_min * np.ones(2 * d)])
-        )
-
-        if lambda_l1:
-            meanvec3d = np.hstack([np.zeros(d), -lambda_l1 * np.ones(2 * d)])
-        else:
-            meanvec3d = np.hstack([np.zeros(d), np.zeros(2 * d)])
-
-        A = np.vstack([A, Aeq, np.eye(3 * d)])
-        l = np.hstack([L_ine, Beq, LB])
-        u = np.hstack([B, Beq, UB])
-        A = sparse.csc_matrix(A)
-        sigMat3d = sparse.csc_matrix(sigMat3d)
-        prob = osqp.OSQP()
-        # Setup workspace
-        prob.setup(sigMat3d, -meanvec3d, A, l, u, verbose=False, eps_abs=1e-8, eps_rel=1e-8, eps_prim_inf=1e-8,
-                   eps_dual_inf=1e-8)
-        # Solve problem
-        res = prob.solve()
-        wuv_opt = res.x
-        if not wuv_opt.all():
-            w_opt = np.ones(d) / d
-        else:
-            w_opt = wuv_opt[:d]
-    t = np.dot(w_opt, sigMat)
-    Var_opt = np.dot(t, w_opt.transpose())
-    if assetsOrder:
-        w_opt = w_opt[assetsOrder]
-    # if exitflag!=1:
-    # print("minimumVariancePortfolio: Exitflag different than 1 in quadprog")
-    return w_opt, Var_opt
-
-
-def unconstrained_mean_variance(M, Sigma):
-    """
-
-    :param M:
-    :param Sigma:
-    :return:
-    """
-    logger.debug(Sigma.shape)
-    logger.debug(M.shape)
-
-    SigmaInv = np.linalg.inv(Sigma)
-    n = M.shape[0]
-    O = np.ones((n, 1))
-    k = M.T @ SigmaInv @ O
-    l = M.T @ SigmaInv @ M
-    m = O.T @ SigmaInv @ O
-    g = (SigmaInv @ O * l - SigmaInv @ M * k) / (l * m - k ** 2)
-    h = (SigmaInv @ M * m - SigmaInv @ O * k) / (l * m - k ** 2)
-    a = h.T @ Sigma @ h
-    b = 2 * g.T @ Sigma @ h
-    c = g.T @ Sigma @ g
-
-
-    def efficient_sigma(mu):
-        return np.sqrt( a * mu ** 2 + b * mu + c)
-
-
-    def efficient_portfolio(target_return):
-        return g*target_return + h
-
-    return efficient_sigma, efficient_portfolio
-
-
-
-def transition_probabilities(s_t, s_t1, dt, dist):
-    """
-    This function calculates P(s_t1 | st) according the mean (mu) and volatility (sigma) of a normal distribution.
-
-    Inputs:
-    s_t is a scalar
-    s_t1 is a vector
-    dist is an array of [mean, volatility]
-
-    Outputs:
-    array that describes the pmf of P(s_t1 | st)
-    """
-    mu = dist[0]
-    sigma = dist[1]
-    p1 = norm.pdf((np.log(s_t1 / s_t) - (mu - 0.5 * sigma ** 2) * dt) / (sigma * np.sqrt(dt)))
-    return p1 / sum(p1)
-
-
-def create_portfolio_grid(numPortGrid, meanVec, sigMat, startPort, numPort, shrinkage=0, minMu=None, maxMu=None):
-    """
-    Creates possible portfolios that can be invested in as part of a strategy
-
-    Parameters:
-    -----------
-
-    numPortGrid:
-        Number of total portfolios to generate in the frontier
-    meanVec:
-        Vector of expected returns
-    sigMat:
-        Covariance matrix
-    startPort:
-        First portfolio to use
-    numPort:
-        Number of portfolios to pick from the frontier
-    minMu:
-        Minimum expected return for portfolios in frontier
-    maxMu:
-        Maximum expected return for portfolios in frontier
-
-    Returns:
-    --------
-    portfolios: numpy.array
-        Array of numPortfolios x 2. First column is exp. ret. 2nd column is vol.
-    weights: numpy.array
-        Array of numPortfolios x numAssets. Allocations for each asset on each portfolio.
-    """
-
-    if not minMu:
-        minMu = max(min(meanVec),0)*252
-
-    if not maxMu:
-        maxMu = max(meanVec)*252
-
-    mu = np.linspace(minMu, maxMu, numPortGrid)
-
-
-    if shrinkage:
-        sigMat = sigMatShrinkage(sigMat, shrinkage)
-
-    # Two lines below can be used for debugging to match Das & Varma's results exactly.
-    # in practice this optimization is not used often
-
-    # eff_sigma, eff_port = unconstrained_mean_variance(meanVec, sigMat)
-    # sigma = eff_sigma(mu)
-
-    weights = []
-    sigma = []
-    for mu_i in mu:
-        w, var_i = meanVariancePortfolioReturnsTarget(meanVec.squeeze()*100, sigMat*100, mu_i*100, 0, lambda_l1=0.5)
-        weights.append(np.clip(w,0,1))
-        sigma.append(np.sqrt(var_i*252/100))
-
-    sigma = np.array(sigma)
-    weights = np.array(weights)
-    portfolios = [p for p in zip(mu.squeeze(), sigma.squeeze())]
-    portfolios = np.array(portfolios[startPort:startPort + numPort])
-
-    return portfolios, weights
-
-
-def create_wealth_grid(initialWealth, invHorizon, gridGranularity, dt, portfolios):
-    """
-    Creates wealth grid equally-spaced in log-space
-
-    Parameters:
-    -----------
-    initialWealth: Float
-        Starting wealth
-    invHorizon: Integer
-        Investment horizon in number of years
-    gridGranularity: Integer
-        Number of wealth values to generate per each year. See Das & Varma for more details
-    dt: Float
-        Time step as year fraction
-    portfolios: numpy.array
-        Array of portfolios. Each portfolio represented by mean return and volatility
-
-    Returns:
-    --------
-    W: numpy.array
-        Wealth grid
-    """
-
-    gridPoints = invHorizon * gridGranularity + 1
-
-    lnW = np.log(initialWealth)
-    lnwMin = lnW
-    lnwMax = lnW
-
-    # TODO: Change to input for inflows of cash
-    I = np.zeros((invHorizon))
-
-    maxMu, maxSigma = portfolios.max(axis=0)
-    minMu, minSigma = portfolios.min(axis=0)
-
-    for t in range(invHorizon):
-        lnwMin = np.log(np.exp(lnwMin) + I[t]) + (minMu - 0.5 * maxSigma ** 2) * dt - 3 * maxSigma * np.sqrt(dt)
-        lnwMax = np.log(np.exp(lnwMax) + I[t]) + (maxMu - 0.5 * maxSigma ** 2) * dt + 3 * maxSigma * np.sqrt(dt)
-    W = np.exp(np.linspace(lnwMin, lnwMax, gridPoints)).squeeze()
-
-    return W
-
-
-def expected_value(s_t, s_t1, v_t1, dt, dist):
-    """
-        This functions calculates the expected value of v_t1 based on P(s_t1 | st)
-
-        Inputs:
-        s_t is a scalar for S at t
-        s_t1 is a vector of values for S at t1
-        v_t1 is a vector of values for V at t1
-        dist is an array of [mean, volatility] describing a normal distribution
-
-
-        Outputs:
-        scalar with  E_{P(s_t1 | st)}[v_t1]
-    """
-    return transition_probabilities(s_t, s_t1, dt, dist).dot(v_t1)
-
-
-def create_weight_function(wealthGrid, strategy, portfolios):
-    """
-    Takes possible levels of wealth, possible portfolios, and a Q-tensor and turns them
-    into a function
-
-    Parameters:
-    ----------
-    wealthGrid: numpy.array
-        Array with possible levels of wealth
-    strategy: numpy.array
-        Tensor that describes the value function of a RL problem. See q_learning_portfolio function
-        for more details
-    portfolios:
-        Array of possible portfolios
-
-    Returns:
-    --------
-    weight_function: Function
-        See local weight_function documentation
-
-    """
-    def weight_function(currentWealth, t):
-        """
-        Parameters:
-        ----------
-        currentWealth: Float
-            Current level of wealth
-        t: Integer
-            Index of number of time steps representing moment in time
-
-        Returns:
-        --------
-        weight_function: Function
-
-        """
-        portIndex = np.abs(wealthGrid - currentWealth).argmin()
-        if isinstance(portIndex, np.ndarray):
-            portIndex = portIndex.max()
-        return portfolios[strategy[portIndex, t]]
-
-    return weight_function
-
-
-def dynamic_programming_portfolio(
-    meanVec,
-    sigMat,
-    invHorizon=10,
-    initialWealth=100,
-    wealthGoal=200,
-    timeStep=1,
-    numPortfolios=15,
-    gridGranularity=10,
-    gridMaxRet = None,
-    shrinkage=0
-):
-    """
-    Dynamic programming solution for goal based investment based on Das & Varma (2020)
-
-    Parameters:
-    -----------
-
-    meanVec: numpy.array
-        vector of expected returns for each asset
-    sigMat: numpy.array
-        covariance matrix for the asset returns
-    invHorizon: int
-        investment horizon (in years) for the RL problem
-    initialWealth: float
-        initial wealth for the RL problem
-    wealthGoal: float
-        target wealth for the reward function of the RL problem
-    timeStep: float
-        time step ((dt) in years) for each decision made before getting to the time horizon
-    numPortfolios: int
-        number of portfolios to choose from in the efficient frontier
-    gridGranularity: int
-        number of state values - 1 considered at each time step
-    gridMaxRet: Float
-        Optional. Maximum return to use for possible portfolios
-    shrinkage: Float
-        Optional. Shrinkage coefficient for covariance matrix
-
-    Returns:
-    --------
-
-    weight_function: Function
-       see create_wealth_function for details
-    V: numpy.array
-        Value tensor result of the DP algorithm
-    """
-
-    firstPortfolio = 1
-    extraPortfolios = 5
-    numPeriods = invHorizon*int(1/timeStep)
-    portfolios, weights = create_portfolio_grid(numPortfolios + extraPortfolios, meanVec, sigMat, firstPortfolio, numPortfolios, shrinkage=shrinkage, maxMu=gridMaxRet)
-    logger.debug(portfolios)
-
-    exp_V = np.vectorize(expected_value, signature='(),(n),(n),(),(m)->()')
-    max_vec = np.vectorize(lambda x: 1 if x >= wealthGoal else 0)
-    W = create_wealth_grid(initialWealth, invHorizon, gridGranularity, timeStep, portfolios)
-    grdPoints = len(W)
-
-    logger.debug(W)
-    V = np.zeros((grdPoints, numPeriods + 1))
-    P = np.zeros((grdPoints, numPeriods), dtype=int)
-    V[:, numPeriods] = max_vec(W)
-
-    for t in range(1, numPeriods):
-        for i, s_t in enumerate(W):
-            t_exp_value = exp_V(s_t, W, V[:, numPeriods - t + 1], timeStep, portfolios)
-            V[i, numPeriods - t] = t_exp_value.max()
-            P[i, numPeriods - t] = max(np.where(t_exp_value == V[i, numPeriods - t])[0])
-    V[:, 0] = exp_V(initialWealth, W, V[:, 1], timeStep, portfolios).max()
-    P[:, 0] = exp_V(initialWealth, W, V[:, 1], timeStep, portfolios).argmax()
-
-    weight_function = create_weight_function(W, P, weights)
-
-    return weight_function, V
-
-
-def q_learning_portfolio(
-    meanVec,
-    sigMat,
-    invHorizon=10,
-    initialWealth=100,
-    wealthGoal=200,
-    timeStep=1,
-    numPortfolios=15,
-    gridGranularity=10,
-    gridMaxRet = None,
-    shrinkage=0,
-    hParams = None,
-    Q = None,
-    returns = None
-):
-    """
-    This function uses the reinforcement learning (RL) approach described in Das & Varma (2020)
-    to choose a portfolio in the efficient frontier for every time step
-
-    Parameters:
-    -----------
-
-    meanVec: numpy.array
-        vector of expected returns for each asset
-    sigMat: numpy.array
-        covariance matrix for the asset returns
-    invHorizon: int
-        investment horizon (in years) for the RL problem
-    initialWealth: float
-        initial wealth for the RL problem
-    wealthGoal: float
-        target wealth for the reward function of the RL problem
-    timeStep: float
-        time step ((dt) in years) for each decision made before getting to the time horizon
-    numPortfolios: int
-        number of portfolios to choose from in the efficient frontier
-    gridGranularity: int
-        number of state values - 1 considered at each time step
-    gridMaxRet: Float
-        Optional. Maximum return to use for possible portfolios
-    shrinkage: Float
-        Optional. Shrinkage coefficient for covariance matrix
-    Q: numpy.array
-        Optional. Initial values for value tensor
-    returns: numpy.array
-        Optional. Array of num_periods x num_assets daily log-returns.
-        If provided period returns are sampled from empirical distribution instead of
-        GBM based on meanVec and sigMat
-    hParams: dict
-        hyperparameters used to train the RL strategy. See Das & Varma for more details
-
-    Returns:
-    --------
-
-    weight_function: Function
-       see create_wealth_function for details
-    Q: numpy.array
-        Value function trained by the RL algorithm
-    """
-
-    if hParams is None:
-        hParams = {
-            "epsilon" : 0.3,
-            "alpha" : 0.1,
-            "gamma" : 1,
-            "epochs" : 50000
-        }
-
-    # This portion of the code selects equally spaced portfolios in the efficient frontier
-    # the "+ 5" is only to replicate the paper but no really necessary
-    firstPortfolio = 1
-    extraPortfolios = 5
-    numPeriods = invHorizon*int(1/timeStep)
-    portfolios, weights = create_portfolio_grid(numPortfolios + extraPortfolios, meanVec, sigMat, firstPortfolio, numPortfolios, shrinkage=shrinkage, maxMu=gridMaxRet)
-    logger.debug(portfolios)
-
-    # Generating possible states following a geometric brownian motion
-    W = create_wealth_grid(initialWealth, invHorizon, gridGranularity, timeStep, portfolios)
-    gridPoints = len(W)
-    logger.debug(W)
-
-    maxVec = np.vectorize(lambda x: 1 if x >= wealthGoal else 0)
-
-    if Q is None:
-        Q = np.zeros((gridPoints, numPeriods + 1, numPortfolios))
-    R = np.zeros((gridPoints, numPeriods + 1, numPortfolios))
-    R[:, numPeriods, :] = np.broadcast_to(np.array([maxVec(W)]).T, (gridPoints, numPortfolios))
-
-    for e in range(hParams["epochs"]):
-        Q = rl_update_policy_path(Q, R, numPeriods, timeStep, initialWealth, W, portfolios, hParams, returns, weights)
-
-    P = Q.argmax(axis=2)
-    weight_function = create_weight_function(W, P, weights)
-
-    return weight_function, Q
-
-
-def rl_get_next_state(s_t, s_t1, port_i, portfolios, dt, hist=None, weights=None):
-    """
-    Based on a given state of the world (s_t) and an action (port_i) this function returns
-    the next (random) state of the world
-
-    Inputs:
-    s_t is a scalar for S at t
-    s_t1 is a vector of values for S at t1
-    port_i is an integer for the index of the portfolio to be used
-
-    Outputs:
-    integer describing the index of the next state in the vector s_t1
-
-    """
-    if hist is None:
-        mu = portfolios[port_i][0]
-        sigma = portfolios[port_i][1]
-        p1 = norm.pdf((np.log(s_t1 / s_t) - (mu - 0.5 * sigma ** 2) * dt) / (sigma * np.sqrt(dt)))
-        p1 = p1 / sum(p1)
-        idx = np.where(np.random.rand() > p1.cumsum())[0]
-        next_state_index = len(idx)
-    else:
-        logger.debug(weights.sum())
-        logger.debug(weights)
-        logger.debug((hist.sample(int(dt*252)).values @ weights).sum())
-        s_t1_new = s_t*np.exp((hist.sample(int(dt*252)).values @ weights).sum())
-        next_state_index = np.abs(s_t1 - s_t1_new).argmin()
-
-    return next_state_index
-
-
-def rl_update_policy_node(i_w, t, Q, R, T, dt, W_0, W, portfolios, hParams, returns, weights):
-    """
-    This function is the core of the Q-learning algorithm. Given the index for a state and a time
-    perform the "Q-update" of the Q-matrix
-
-
-    Inputs:
-    i_w is an integer index for S at t
-    t is an integer index the moment in time
-
-    Outputs:
-    integer describing the index of the next state in the vector of space state
-
-    """
-
-    num_portfolios = len(portfolios)
-    epsilon = hParams["epsilon"]
-    alpha = hParams["alpha"]
-    gamma = hParams["gamma"]
-
-
-    # i_w: index on the wealth axis, t: index on the time axis
-    # Pick optimal action a0 using epsilon greedy approach
-    if np.random.rand() < epsilon:
-        a = np.random.randint(0, num_portfolios)  # index of action; or plug in best action from last step
-    else:
-        q = Q[i_w, t, :]
-        a = np.where(q == q.max())[0]  # Choose optimal Behavior policy
-        if len(a) > 1:
-            a = np.random.choice(a)  # randint(0,NP) #pick randomly from multiple maximizing actions
-            # a = a.max()
-        else:
-            a = a[0]
-
-    # Generate next state S’ at t+1, given S at t and action a0, and update State -Action Value Function Q(S,A)
-    t1 = t + 1
-    if t < T:  # at t<T
-        if t == 0:
-            w0 = W_0
-        else:
-            w0 = W[i_w]  # scalar
-        w1 = W  # vector
-        i_w1 = rl_get_next_state(w0, w1, a, portfolios, dt, returns, weights[a])  # Model-free transition
-        # logger.debug(i_w1)
-        Q[i_w, t, a] = Q[i_w, t, a] + alpha * (R[i_w, t, a] + gamma * Q[i_w1, t1, :].max() - Q[i_w, t, a])  # THIS IS Q-LEARNING
-    else:  # at T
-        Q[i_w, t, a] = (1 - alpha) * Q[i_w, t, a] + alpha * R[i_w, t, a]
-        i_w1 = i_w
-
-    return i_w1, Q  # gives back next state (index of W and t)
-
-
-def rl_update_policy_path(Q, R, T, dt, W_0, W, num_portfolios, hParams, returns, weights):
-    """
-        Run policy node for all time steps until T
-
-        Parameters:
-        -----------
-        Q: numpy.ndarray
-          Tensor
-        R:
-        T:
-
-    """
-    i_w = 0
-    for t in range(T+1):
-        i_w, Q = rl_update_policy_node(i_w, t, Q, R, T, dt, W_0, W, num_portfolios, hParams, returns, weights)
-
-    return Q
-
-
-def check_missing(df_logret):
-    """
-    function to check the missing values and delete the stocks with missing value
-
-    Parameters
-    ----------
-    df_logret : pandas.core.frame.DataFrame
-       the price window
-
-    Returns
-    -------
-    res : pandas.core.frame.DataFrame
-       the price window without missing value
-    """
-    df_logret = df_logret.transpose()
-    flag = np.zeros(len(df_logret))
-    for i in range(len(df_logret)):
-        if df_logret.iloc[i, :].isnull().any():
-            flag[i] = 0
-        else:
-            flag[i] = 1
-    df_logret["missing_flag"] = flag
-    res = df_logret.loc[df_logret["missing_flag"] == 1]
-    return res.transpose()
-
-
-def rollingwindow_backtest(
-    optimizerName,
-    data,
-    window_size,
-    rebalance_time,
-    maxAlloc=1,
-    riskAversion=0,
-    meanQuantile=0,
-    retTarget=0,
-    longShort=0,
-    lambda_l1=0,
-    lambda_l2=0,
-    assetsOrder=None,
-    initialWealth = 100,
-    wealthGoal= 200,
-    invHorizon = 10,
-    stratUpdateFreq = 12,
-    numPortOpt = 15,
-    useEmpDist = False
-):
-    """
-    function do the rolling window back test
-
-    Parameters
-    ----------
-    optimizerName : String
-        The name of the optimizer to use for rolling window exercise
-    data : Dictionary
-        Data with Ticker, Date and Adjusted Close price
-    window_size : int
-        parameter for the size of rolling window (>=2)
-    rebalance_time : int
-        rebalance time of rolling window test
-    maxAlloc : Float
-        maximum allocation. Takes values between 0 and 1
-    riskAversion : Float
-        Risk Aversion for your portfolio. Takes values greater than 0
-    meanQuantile : Float
-        Takes values between 0 and 1
-    RetTarget : Float
-        Target returns in percentage for optimizer. Takes values between 0 and 100
-    LongShort : Float
-        Takes value between 0 and 1
-    maxAlloc : Float
-        Takes value between 0 and 1. Specifies the maximum weight an asset can get
-    lambda_l1 : Float
-        Takes a value greater than 0. Specifies L1 penalty
-    lambda_l2 : Float
-        Takes a value greater than 0. Specifies L2 penalty
-    initialWealth: Float
-        Starting wealth for the dynamic programming case
-    wealthGoal: Float
-        Final target wealth
-    invHorizon: int
-        Number of year until target
-    stratUpdateFreq: int
-        Number of rebalance periods before updating strategy
-    numPortOpt: int
-        Number of portfolio options for DP and RL
-    useEmpDist: bool
-        If True the q_learning algorithm samples from historical returns instead
-        of generating a return from GBM
-
-    Returns
-    -------
-    R : 2d array
-        return matrix depends on the rebalance time
-    logret: 2d array
-        log return matrix for each stocks
-    w_all: 2d array
-        optimal weight for each revalance time
-    rownames: array
-        date time of rolling window test
-
-    Notes
-    -------
-    Note for now we have provided additional parameters that'll be used in future versions of the optimizers
-    """
-    assert window_size >= 2 , "At least 2 observations are needed to compute a covariance matrix"
-
-    if isinstance(data, dict):
-        df = pd.DataFrame(data)
-        df.columns = ["date", "ticker", "price"]
-        df1 = df.pivot_table(index="date", columns="ticker", values="price")
-    elif isinstance(data, pd.DataFrame):
-        df1 = data
-    else:
-        ValueError('data type not supported')
-
-    df_logret = np.log(df1).diff().dropna(how='all')
-    logret = df_logret.values
-    n = logret.shape[0]
-    d = rebalance_time
-    start = window_size
-    R = None
-    currentWealth = initialWealth
-    portfolio_return = None
-    w_all = None
-    Q = None
-
-    for rebalCount, i in enumerate(range(start, n, d)):
-        logger.info(f'Rebalance number {rebalCount} on day {i}')
-        k = 0
-        w_opt = np.zeros(df1.shape[1])
-        # import pdb; pdb.set_trace()
-        window = df_logret[i - window_size : i].copy().dropna(axis=1)
-        sample_stocks = window.columns
-        logret_window = window.values
-        sigMat = np.cov(logret_window, rowvar=False)
-        meanVec = np.mean(logret_window, axis=0)
-
-        if optimizerName == "minimumVariancePortfolio":
-            w_sample, _ = minimumVariancePortfolio(
-                sigMat,
-                float(maxAlloc),
-                float(longShort),
-                float(lambda_l1),
-                float(lambda_l2),
-            )
-
-        elif optimizerName == "meanVariancePortfolioReturnsTarget":
-            w_sample, _ = meanVariancePortfolioReturnsTarget(
-                meanVec,
-                sigMat,
-                float(retTarget),
-                float(maxAlloc),
-                float(longShort),
-                float(lambda_l1),
-                float(lambda_l2),
-            )
-        elif optimizerName == "dynamic_programming":
-            if rebalCount % stratUpdateFreq == 0:
-                strat_sample_stocks = sample_stocks
-                w_func, prob = dynamic_programming_portfolio(
-                    meanVec,
-                    sigMat,
-                    invHorizon= max(invHorizon - math.ceil(rebalCount*rebalance_time/252), 1),
-                    initialWealth=currentWealth,
-                    wealthGoal=wealthGoal,
-                    timeStep=rebalance_time/252,
-                    numPortfolios=numPortOpt,
-                    gridGranularity=10,
-                    shrinkage=lambda_l2
-                )
-                logger.info(f'Probability of success {prob[0, 0]*100:.2f}%')
-            sample_stocks = strat_sample_stocks
-            w_sample = w_func(currentWealth, rebalCount % stratUpdateFreq)
-        elif optimizerName == "q_learning":
-            if rebalCount % stratUpdateFreq == 0:
-                strat_sample_stocks = sample_stocks
-                if useEmpDist:
-                    returns = window
-                else:
-                    returns = None
-                w_func, Q = q_learning_portfolio(
-                    meanVec,
-                    sigMat,
-                    invHorizon= max(invHorizon - math.ceil(rebalCount*rebalance_time/252), 1),
-                    initialWealth=currentWealth,
-                    wealthGoal=wealthGoal,
-                    timeStep=rebalance_time/252,
-                    numPortfolios=numPortOpt,
-                    gridGranularity=10,
-                    shrinkage=lambda_l2,
-                    Q=Q,
-                    returns=returns
-                )
-                logger.info(f'Probability of success {Q[:, 0, :].max()*100:.2f}%')
-            sample_stocks = strat_sample_stocks
-            w_sample = w_func(currentWealth, rebalCount % stratUpdateFreq)
-        else:
-            raise ValueError(f'Optimization type {optimizerName} not defined')
-
-        for j in range(df1.shape[1]):
-            if df1.columns[j] in sample_stocks:
-                w_opt[j] = w_sample[k]
-                k += 1
-
-        if w_all is None:
-            w_all = w_opt
-        else:
-            w_all = np.vstack([w_all, w_opt])
-
-        if (i + d) < n:
-            logret_sample = np.nan_to_num(logret[i: i + d], nan=0)
-            simple_returns = np.exp(logret_sample) - 1
-            if R is None:
-                R = w_opt.dot(simple_returns.T)
-            else:
-                R = np.hstack([R, w_opt.dot(simple_returns.T)])
-
-        elif (i + d) >= n:
-            logret_sample = np.nan_to_num(logret[i:], nan=0)
-            simple_returns = np.exp(logret_sample) - 1
-            R = np.hstack([R, w_opt.dot(simple_returns.T)])
-
-        currentWealth = initialWealth*(1+R).cumprod()[-1]
-
-
-    rownames = df1.index[start + 1:]
-    R = 1 + R
-    df_logret = df_logret*100
-    return R, df_logret, w_all, rownames
-
-
-if __name__ == "__main__":
-    pass
->>>>>>> b57b0ebc
+    pass