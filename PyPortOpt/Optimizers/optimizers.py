--- conflicted
+++ resolved
@@ -12,13 +12,9 @@
 import osqp
 import pandas as pd
 from scipy import sparse
-<<<<<<< HEAD
 from scipy.stats import norm
 import logging
 from .G_functions import *
-=======
->>>>>>> ff4fb55c
-
 from ._utils import (
     _create_wealth_grid,
     _create_weight_function,
